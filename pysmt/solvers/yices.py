#
# This file is part of pySMT.
#
#   Copyright 2014 Andrea Micheli and Marco Gario
#
#   Licensed under the Apache License, Version 2.0 (the "License");
#   you may not use this file except in compliance with the License.
#   You may obtain a copy of the License at
#
#       http://www.apache.org/licenses/LICENSE-2.0
#
#   Unless required by applicable law or agreed to in writing, software
#   distributed under the License is distributed on an "AS IS" BASIS,
#   WITHOUT WARRANTIES OR CONDITIONS OF ANY KIND, either express or implied.
#   See the License for the specific language governing permissions and
#   limitations under the License.
#
import atexit
import ctypes

from fractions import Fraction
from six.moves import xrange

from pysmt.exceptions import SolverAPINotFound

try:
    import pyices.context
    import pyices.yices_lib as libyices
    import pyices.fix_env
    from pyices.yices_lib import String
except ImportError:
    raise SolverAPINotFound


from pysmt.solvers.eager import EagerModel
from pysmt.solvers.solver import Solver, Converter
from pysmt.solvers.smtlib import SmtLibBasicSolver, SmtLibIgnoreMixin

from pysmt.walkers import DagWalker
from pysmt.exceptions import SolverReturnedUnknownResultError
from pysmt.exceptions import InternalSolverError
from pysmt.decorators import clear_pending_pop, catch_conversion_error

import pysmt.logics


# Initialization
def init():
    if not getattr(init, 'initialized', False):
        libyices.yices_init()
    init.initialized = True

def reset_yices():
    libyices.yices_reset()

init()

@atexit.register
def cleanup():
    libyices.yices_exit()

# Yices constants
STATUS_UNKNOWN = 2
STATUS_SAT = 3
STATUS_UNSAT = 4


class YicesSolver(Solver, SmtLibBasicSolver, SmtLibIgnoreMixin):

<<<<<<< HEAD
    LOGICS = pysmt.logics.PYSMT_QF_LOGICS - frozenset([pysmt.logics.QF_SLIA])
=======
    LOGICS = pysmt.logics.PYSMT_QF_LOGICS - pysmt.logics.ARRAYS_LOGICS
>>>>>>> 2b1df12d

    def __init__(self, environment, logic, **options):
        Solver.__init__(self,
                        environment=environment,
                        logic=logic,
                        **options)

        self.declarations = set()

        self.yices = libyices.yices_new_context(None)
        self.converter = YicesConverter(environment)
        self.mgr = environment.formula_manager
        self.model = None
        self.failed_pushes = 0
        return

    @clear_pending_pop
    def reset_assertions(self):
        raise NotImplementedError

    @clear_pending_pop
    def declare_variable(self, var):
        self.declarations.add(var)
        return

    @clear_pending_pop
    def add_assertion(self, formula, named=None):
        self._assert_is_boolean(formula)
        term = self.converter.convert(formula)
        code = libyices.yices_assert_formula(self.yices, term)
        if code != 0:
            raise InternalSolverError("Yices returned non-zero code upon assert"\
                                      ": %s (code: %s)" % \
                                      (libyices.yices_error_string(), code))

    def get_model(self):
        assignment = {}
        # MG: This iteration is probelmatic, since it assumes that all
        # defined symbols have a type that is compatible with this
        # solver.  In this case, the problem occurs with Arrays and
        # Strings that are not supported.
        for s in self.environment.formula_manager.get_all_symbols():
            if s.is_symbol() and s.symbol_type().is_string_type():
                continue
            if s.is_term():
                if s.symbol_type().is_array_type(): continue
                v = self.get_value(s)
                assignment[s] = v
        return EagerModel(assignment=assignment, environment=self.environment)

    @clear_pending_pop
    def solve(self, assumptions=None):
        if assumptions is not None:
            self.push()
            self.add_assertion(self.mgr.And(assumptions))
            self.pending_pop = True

        out = libyices.yices_check_context(self.yices, None)

        if self.model is not None:
            libyices.yices_free_model(self.model)
            self.model = None

        assert out in [STATUS_SAT, STATUS_UNSAT, STATUS_UNKNOWN]
        if out == STATUS_UNKNOWN:
            raise SolverReturnedUnknownResultError()
        elif out == STATUS_SAT:
            self.model = libyices.yices_get_model(self.yices, 1)
            return True
        else:
            return False

    @clear_pending_pop
    def all_sat(self, important, callback):
        raise NotImplementedError

    @clear_pending_pop
    def push(self, levels=1):
        for _ in xrange(levels):
            c = libyices.yices_push(self.yices)
            if c != 0:
                # 4 is STATUS_UNSAT
                if libyices.yices_context_status(self.yices) == 4:
                    # Yices fails to push if the context is in UNSAT state
                    # (It makes no sense to conjoin formulae to False)
                    # PySMT allows this and we support it by counting the
                    # spurious push calls
                    self.failed_pushes += 1
                else:
                    raise InternalSolverError("Error in push: %s" % \
                                              libyices.yices_error_string())

    @clear_pending_pop
    def pop(self, levels=1):
        for _ in xrange(levels):
            if self.failed_pushes > 0:
                self.failed_pushes -= 1
            else:
                c = libyices.yices_pop(self.yices)
                if c != 0:
                    raise InternalSolverError("Error in pop: %s" % \
                                              libyices.yices_error_string())

    def print_model(self, name_filter=None):
        for var in self.declarations:
            if name_filter is None or not var.symbol_name().startswith(name_filter):
                print("%s = %s", (var.symbol_name(), self.get_value(var)))


    def get_value(self, item):
        self._assert_no_function_type(item)

        titem = self.converter.convert(item)
        ty = self.environment.stc.get_type(item)
        if ty.is_bool_type():
            res = self._get_yices_value(titem, ctypes.c_bool(),
                                        libyices.yices_get_bool_value)
            return self.mgr.Bool(res)

        else:
            yval = libyices.yval_t()
            status = libyices.yices_get_value(self.model, titem,
                                              ctypes.byref(yval))
            if status != 0:
                raise InternalSolverError("Failed to read the variable from " \
                                          "the model: %s" % \
                                          libyices.yices_error_string())

            if ty.is_int_type():
                if libyices.yices_val_is_int64(self.model,
                                               ctypes.byref(yval)) == 0:
                    raise NotImplementedError("Yices wrapper currently uses "\
                                              "finite-precision integers! "\
                                              "Your query required a non-"\
                                              "representable integer.")
                else:
                    res = self._get_yices_value(titem, ctypes.c_int64(),
                                                libyices.yices_get_int64_value)
                    return self.mgr.Int(res)

            elif ty.is_real_type():
                if libyices.yices_val_is_rational64(self.model,
                                                    ctypes.byref(yval)) == 0:
                    raise NotImplementedError("Yices wrapper currently uses "\
                                              "finite-precision rationals! "\
                                              "Your query required a non-"\
                                              "representable rational.")

                else:
                    res = self._get_yices_rational_value(titem)
                    return self.mgr.Real(res)

            elif ty.is_bv_type():
                width = ty.width
                res = (ctypes.c_int32 * width)()
                libyices.yices_get_bv_value(self.model, titem, res)
                str_val = "".join(str(x) for x in reversed(res))
                return self.mgr.BV("#b" + str_val)

            else:
                raise NotImplementedError()

    def _exit(self):
        libyices.yices_free_context(self.yices)

    def _get_yices_value(self, term, term_type, getter_func):
        status = getter_func(
            self.model,
            term,
            ctypes.byref(term_type)
        )
        if status != 0:
            raise InternalSolverError("Failed to read the variable from " \
                                      "the model: %s" % \
                                      libyices.yices_error_string())
        return term_type.value

    def _get_yices_rational_value(self, term):
        n = ctypes.c_int64()
        d = ctypes.c_uint64()
        status = libyices.yices_get_rational64_value(
            self.model,
            term,
            ctypes.byref(n),
            ctypes.byref(d))

        if status != 0:
            raise InternalSolverError("Failed to read the variable from " \
                                      "the model: %s" % \
                                      libyices.yices_error_string())
        return Fraction(n.value, d.value)


class YicesConverter(Converter, DagWalker):

    def __init__(self, environment):
        DagWalker.__init__(self, environment)
        self.backconversion = {}
        self.mgr = environment.formula_manager
        self._get_type = environment.stc.get_type

        # Maps a Symbol into the corresponding internal yices instance
        self.symbol_to_decl = {}
        # Maps an internal yices instance into the corresponding symbol
        self.decl_to_symbol = {}

    @catch_conversion_error
    def convert(self, formula):
        return self.walk(formula)

    def _to_term_array(self, arr):
        return (libyices.term_t * len(arr))(*arr)

    def _check_term_result(self, res):
        if res == -1:
            err = str(libyices.yices_error_string())
            raise InternalSolverError("Yices returned an error: " + err)

    def walk_and(self, formula, args, **kwargs):
        res = libyices.yices_and(len(args), self._to_term_array(args))
        self._check_term_result(res)
        return res

    def walk_or(self, formula, args, **kwargs):
        res = libyices.yices_or(len(args),  self._to_term_array(args))
        self._check_term_result(res)
        return res

    def walk_not(self, formula, args, **kwargs):
        res = libyices.yices_not(args[0])
        self._check_term_result(res)
        return res

    def walk_symbol(self, formula, **kwargs):
        symbol_type = formula.symbol_type()
        var_type = self._type_to_yices(symbol_type)
        term = libyices.yices_new_uninterpreted_term(var_type)
        libyices.yices_set_term_name(term, String(formula.symbol_name()))
        self._check_term_result(term)
        return term

    def _bound_symbol(self, var):
        symbol_type = var.symbol_type()
        var_type = self._type_to_yices(symbol_type)
        term = libyices.yices_new_variable(var_type)
        libyices.yices_set_term_name(term, String(var.symbol_name()))
        return term

    def walk_iff(self, formula, args, **kwargs):
        res = libyices.yices_iff(args[0], args[1])
        self._check_term_result(res)
        return res

    def walk_implies(self, formula, args, **kwargs):
        res = libyices.yices_implies(args[0], args[1])
        self._check_term_result(res)
        return res

    def walk_le(self, formula, args, **kwargs):
        res = libyices.yices_arith_leq_atom(args[0], args[1])
        self._check_term_result(res)
        return res

    def walk_lt(self, formula, args, **kwargs):
        res = libyices.yices_arith_lt_atom(args[0], args[1])
        self._check_term_result(res)
        return res

    def walk_ite(self, formula, args, **kwargs):
        i, t, e = args
        res = libyices.yices_ite(i, t, e)
        self._check_term_result(res)
        return res

    def walk_real_constant(self, formula, **kwargs):
        assert type(formula.constant_value()) == Fraction
        frac = formula.constant_value()
        n,d = frac.numerator, frac.denominator
        rep = str(n) + "/" + str(d)
        res = libyices.yices_parse_rational(String(rep))
        self._check_term_result(res)
        return res

    def walk_int_constant(self, formula, **kwargs):
        assert type(formula.constant_value()) == int or \
            type(formula.constant_value()) == long
        rep = str(formula.constant_value())
        res = libyices.yices_parse_rational(String(rep))
        self._check_term_result(res)
        return res

    def walk_bool_constant(self, formula, **kwargs):
        if formula.constant_value():
            return libyices.yices_true()
        else:
            return libyices.yices_false()

    def walk_exists(self, formula, args, **kwargs):
        (bound_formula, var_list) = \
                 self._rename_bound_variables(args[0], formula.quantifier_vars())
        arr = self._to_term_array(var_list)
        res = libyices.yices_exists(len(var_list), arr, bound_formula)
        self._check_term_result(res)
        return res

    def walk_forall(self, formula, args, **kwargs):
        (bound_formula, var_list) = \
                 self._rename_bound_variables(args[0], formula.quantifier_vars())
        arr = self._to_term_array(var_list)
        res = libyices.yices_forall(len(var_list), arr, bound_formula)
        self._check_term_result(res)
        return res

    def _rename_bound_variables(self, formula, variables):
        """Bounds the variables in formula.

        Returns a tuple (new_formula, new_var_list) in which the old
        variables have been replaced by the new variables in the list.
        """
        new_vars = [self._bound_symbol(x) for x in variables]
        old_vars = [self.walk_symbol(x, []) for x in variables]
        arr_new = self._to_term_array(new_vars)
        arr_old = self._to_term_array(old_vars)
        new_formula = libyices.yices_subst_term(len(variables), arr_new,
                                                arr_old, formula)
        return (new_formula, new_vars)


    def walk_plus(self, formula, args, **kwargs):
        res = libyices.yices_sum(len(args), self._to_term_array(args))
        self._check_term_result(res)
        return res

    def walk_minus(self, formula, args, **kwargs):
        res = libyices.yices_sub(args[0], args[1])
        self._check_term_result(res)
        return res

    def walk_equals(self, formula, args, **kwargs):
        tp = self._get_type(formula.arg(0))
        res = None
        if tp.is_bv_type():
            res = libyices.yices_bveq_atom(args[0], args[1])
        else:
            assert tp.is_int_type() or tp.is_real_type()
            res = libyices.yices_arith_eq_atom(args[0], args[1])
        self._check_term_result(res)
        return res

    def walk_times(self, formula, args, **kwargs):
        res = libyices.yices_mul(args[0], args[1])
        self._check_term_result(res)
        return res

    def walk_toreal(self, formula, args, **kwargs):
        return args[0]

    def walk_function(self, formula, args, **kwargs):
        name = formula.function_name()
        if name not in self.symbol_to_decl:
            self.declare_variable(name)
        decl = self.symbol_to_decl[name]
        res = libyices.yices_application(decl, len(args),
                                         self._to_term_array(args))
        self._check_term_result(res)
        return res


    def walk_bv_constant(self, formula, **kwargs):
        width = formula.bv_width()
        res = None
        if width <= 64:
            # we can use the numberical representation
            value = formula.constant_value()
            res = libyices.yices_bvconst_uint64(width, value)
        else:
            # we must resort to strings to communicate the result to yices
            res = libyices.yices_parse_bvbin(formula.bv_bin_str())
        self._check_term_result(res)
        return res

    def walk_bv_ult(self, formula, args, **kwargs):
        res = libyices.yices_bvlt_atom(args[0], args[1])
        self._check_term_result(res)
        return res

    def walk_bv_ule(self, formula, args, **kwargs):
        res = libyices.yices_bvle_atom(args[0], args[1])
        self._check_term_result(res)
        return res

    def walk_bv_concat(self, formula, args, **kwargs):
        res = libyices.yices_bvconcat2(args[0], args[1])
        self._check_term_result(res)
        return res

    def walk_bv_extract(self, formula, args, **kwargs):
        res = libyices.yices_bvextract(args[0],
                                       formula.bv_extract_start(),
                                       formula.bv_extract_end())
        self._check_term_result(res)
        return res

    def walk_bv_or(self, formula, args, **kwargs):
        res = libyices.yices_bvor2(args[0], args[1])
        self._check_term_result(res)
        return res

    def walk_bv_not(self, formula, args, **kwargs):
        res = libyices.yices_bvnot(args[0])
        self._check_term_result(res)
        return res

    def walk_bv_and(self, formula, args, **kwargs):
        res = libyices.yices_bvand2(args[0], args[1])
        self._check_term_result(res)
        return res

    def walk_bv_xor(self, formula, args, **kwargs):
        res = libyices.yices_bvxor2(args[0], args[1])
        self._check_term_result(res)
        return res

    def walk_bv_add(self, formula, args, **kwargs):
        res = libyices.yices_bvadd(args[0], args[1])
        self._check_term_result(res)
        return res

    def walk_bv_sub(self, formula, args, **kwargs):
        res = libyices.yices_bvsub(args[0], args[1])
        self._check_term_result(res)
        return res

    def walk_bv_neg(self, formula, args, **kwargs):
        res = libyices.yices_bvneg(args[0])
        self._check_term_result(res)
        return res

    def walk_bv_mul(self, formula, args, **kwargs):
        res = libyices.yices_bvmul(args[0], args[1])
        self._check_term_result(res)
        return res

    def walk_bv_udiv(self, formula, args, **kwargs):
        res = libyices.yices_bvdiv(args[0], args[1])
        self._check_term_result(res)
        return res

    def walk_bv_urem(self, formula, args, **kwargs):
        res = libyices.yices_bvrem(args[0], args[1])
        self._check_term_result(res)
        return res

    def walk_bv_lshl(self, formula, args, **kwargs):
        res = libyices.yices_bvshl(args[0], args[1])
        self._check_term_result(res)
        return res

    def walk_bv_lshr(self, formula, args, **kwargs):
        res = libyices.yices_bvlshr(args[0], args[1])
        self._check_term_result(res)
        return res

    def walk_bv_rol(self, formula, args, **kwargs):
        res = libyices.yices_rotate_left(args[0], formula.bv_rotation_step())
        self._check_term_result(res)
        return res

    def walk_bv_ror(self, formula, args, **kwargs):
        res = libyices.yices_rotate_right(args[0], formula.bv_rotation_step())
        self._check_term_result(res)
        return res

    def walk_bv_zext(self, formula, args, **kwargs):
        res = libyices.yices_zero_extend(args[0], formula.bv_extend_step())
        self._check_term_result(res)
        return res

    def walk_bv_sext (self, formula, args, **kwargs):
        res = libyices.yices_sign_extend(args[0], formula.bv_extend_step())
        self._check_term_result(res)
        return res

    def walk_bv_slt(self, formula, args, **kwargs):
        res = libyices.yices_bvslt_atom(args[0], args[1])
        self._check_term_result(res)
        return res

    def walk_bv_sle (self, formula, args, **kwargs):
        res = libyices.yices_bvsle_atom(args[0], args[1])
        self._check_term_result(res)
        return res

    def walk_bv_comp (self, formula, args, **kwargs):
        a,b = args
        eq = libyices.yices_bveq_atom(a, b)
        self._check_term_result(eq)
        one = libyices.yices_bvconst_int32(1, 1)
        zero = libyices.yices_bvconst_int32(1, 0)
        res = libyices.yices_ite(eq, one, zero)
        self._check_term_result(res)
        return res

    def walk_bv_sdiv (self, formula, args, **kwargs):
        res = libyices.yices_bvsdiv(args[0], args[1])
        self._check_term_result(res)
        return res

    def walk_bv_srem (self, formula, args, **kwargs):
        res = libyices.yices_bvsrem(args[0], args[1])
        self._check_term_result(res)
        return res

    def walk_bv_ashr (self, formula, args, **kwargs):
        res = libyices.yices_bvashr(args[0], args[1])
        self._check_term_result(res)
        return res


    def _type_to_yices(self, tp):
        if tp.is_bool_type():
            return libyices.yices_bool_type()
        elif tp.is_real_type():
            return libyices.yices_real_type()
        elif tp.is_int_type():
            return libyices.yices_int_type()
        elif tp.is_function_type():
            stps = [self._type_to_yices(x) for x in tp.param_types]
            rtp = self._type_to_yices(tp.return_type)
            arr = (libyices.type_t * len(stps))(*stps)
            return libyices.yices_function_type(len(stps),
                                                arr,
                                                rtp)
        elif tp.is_bv_type():
            return libyices.yices_bv_type(tp.width)
        else:
            raise NotImplementedError(tp)

    def declare_variable(self, var):
        if not var.is_symbol(): raise TypeError
        if var.symbol_name() not in self.symbol_to_decl:
            tp = self._type_to_yices(var.symbol_type())
            decl = libyices.yices_new_uninterpreted_term(tp)
            libyices.yices_set_term_name(decl, String(var.symbol_name()))
            self.symbol_to_decl[var] = decl
            self.decl_to_symbol[decl] = var<|MERGE_RESOLUTION|>--- conflicted
+++ resolved
@@ -67,11 +67,7 @@
 
 class YicesSolver(Solver, SmtLibBasicSolver, SmtLibIgnoreMixin):
 
-<<<<<<< HEAD
-    LOGICS = pysmt.logics.PYSMT_QF_LOGICS - frozenset([pysmt.logics.QF_SLIA])
-=======
-    LOGICS = pysmt.logics.PYSMT_QF_LOGICS - pysmt.logics.ARRAYS_LOGICS
->>>>>>> 2b1df12d
+    LOGICS = pysmt.logics.PYSMT_QF_LOGICS - frozenset([pysmt.logics.QF_SLIA]) - pysmt.logics.ARRAYS_LOGICS
 
     def __init__(self, environment, logic, **options):
         Solver.__init__(self,
