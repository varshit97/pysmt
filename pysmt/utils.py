--- conflicted
+++ resolved
@@ -42,25 +42,6 @@
 #
 # Python Compatibility Functions
 #
-<<<<<<< HEAD
-def is_python_integer(n):
-    if PY2:
-        return type(n) == long or type(n) == int
-    else:
-        return type(n) == int
-    
-def is_python_string(str1):
-    return type(str1) == str
-
-def is_python_rational(n):
-    return is_python_integer(n) or type(n) == float or type(n) == Fraction
-
-
-def is_python_boolean(n):
-    return n is True or n is False
-=======
->>>>>>> abe6ed06
-
 
 def BufferedTextReader(fname):
     if PY2:
