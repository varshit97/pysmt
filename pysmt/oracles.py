--- conflicted
+++ resolved
@@ -148,9 +148,7 @@
         self.set_function(self.walk_times, op.TIMES)
         self.set_function(self.walk_plus, op.PLUS)
         self.set_function(self.walk_equals, op.EQUALS)
-<<<<<<< HEAD
         self.set_function(self.walk_strings, *op.STR_OPERATORS)
-=======
         self.set_function(self.walk_array_value, op.ARRAY_VALUE)
 
     def _theory_from_type(self, ty):
@@ -167,11 +165,12 @@
             theory = Theory(arrays=True)
             theory = theory.combine(self._theory_from_type(ty.index_type))
             theory = theory.combine(self._theory_from_type(ty.elem_type))
+        elif ty.is_string_type():
+            theory = Theory(strings=True)
         else:
             assert ty.is_function_type()
             theory = Theory(uninterpreted=True)
         return theory
->>>>>>> 2b1df12d
 
     def walk_combine(self, formula, args, **kwargs):
         """Combines the current theory value of the children"""
@@ -203,24 +202,7 @@
         #pylint: disable=unused-argument
         """Returns a new theory object with the type of the symbol."""
         f_type = formula.symbol_type()
-<<<<<<< HEAD
-        if f_type.is_real_type():
-            theory_out = Theory(real_arithmetic=True, real_difference=True)
-        elif f_type.is_int_type():
-            theory_out = Theory(integer_arithmetic=True, integer_difference=True)
-        elif f_type.is_bool_type():
-            theory_out = Theory()
-        elif f_type.is_bv_type():
-            theory_out = Theory(bit_vectors=True)
-        elif f_type.is_string_type():
-            theory_out = Theory(strings=True)
-        else:
-            assert f_type.is_function_type()
-            theory_out = Theory(uninterpreted=True)
-
-=======
         theory_out = self._theory_from_type(f_type)
->>>>>>> 2b1df12d
         return theory_out
 
     def walk_function(self, formula, args, **kwargs):
@@ -267,7 +249,6 @@
     def walk_equals(self, formula, args, **kwargs):
         return self.walk_combine(formula, args)
 
-<<<<<<< HEAD
     def walk_strings(self, formula, args, **kwargs):
         """Extends the Theory with Strings."""
         #pylint: disable=unused-argument
@@ -275,7 +256,8 @@
             theory_out = Theory(strings=True)
         else:
             theory_out = args[0].set_strings() # This makes a copy of args[0]
-=======
+        return theory_out
+
     def walk_array_value(self, formula, args, **kwargs):
         # First, we combine all the theories of all the indexes and values
         theory_out = self.walk_combine(formula, args)
@@ -288,7 +270,6 @@
         # Finally, we add the array theory
         theory_out.arrays = True
         theory_out.arrays_const = True
->>>>>>> 2b1df12d
         return theory_out
 
     def get_theory(self, formula):
