--- conflicted
+++ resolved
@@ -192,7 +192,6 @@
     def test_examples_yices(self):
         for (f, validity, satisfiability, logic) in get_example_formulae():
             if not logic.quantifier_free: continue
-<<<<<<< HEAD
             try:
                 v = is_valid(f, solver_name='yices', logic=logic)
                 s = is_sat(f, solver_name='yices', logic=logic)
@@ -201,15 +200,7 @@
             except NoSolverAvailableError:
                 # Trying to solve a logic that the solver does not support
                 theory = logic.theory
-                assert theory.strings
-=======
-            if logic.theory.arrays: continue
-            v = is_valid(f, solver_name='yices', logic=logic)
-            s = is_sat(f, solver_name='yices', logic=logic)
-
-            self.assertEqual(validity, v, f)
-            self.assertEqual(satisfiability, s, f)
->>>>>>> 2b1df12d
+                assert theory.strings or theory.arrays
 
     @skipIfSolverNotAvailable("btor")
     def test_examples_btor(self):
@@ -296,12 +287,6 @@
     def test_examples_by_logic(self):
         for (f, validity, satisfiability, logic) in get_example_formulae():
             if len(get_env().factory.all_solvers(logic=logic)) > 0:
-<<<<<<< HEAD
-                v = is_valid(f, logic=logic)
-                s = is_sat(f, logic=logic)
-                self.assertEqual(validity, v, f.serialize())
-                self.assertEqual(satisfiability, s, f.serialize())
-=======
                 try:
                     v = is_valid(f, logic=logic)
                     s = is_sat(f, logic=logic)
@@ -313,20 +298,11 @@
                     self.assertFalse(logic.quantifier_free,
                                      "Unkown result are accepted only on "\
                                      "Quantified formulae")
->>>>>>> 2b1df12d
-
 
     def test_examples_get_implicant(self):
         for (f, _, satisfiability, logic) in get_example_formulae():
             if logic.quantifier_free:
                 for sname in get_env().factory.all_solvers(logic=logic):
-<<<<<<< HEAD
-                    f_i = get_implicant(f, logic=logic, solver_name=sname)
-                    if satisfiability and f_i is not None:
-                        self.assertValid(Implies(f_i, f), logic=logic, msg=f)
-                    else:
-                        self.assertIsNone(f_i)
-=======
                     try:
                         f_i = get_implicant(f, logic=logic, solver_name=sname)
                         if satisfiability:
@@ -337,8 +313,6 @@
                         # Some solvers do not support ARRAY_VALUE
                         self.assertEqual(ex.expression.node_type(), op.ARRAY_VALUE)
                         self.assertTrue(sname in ["cvc4", "btor"])
-
->>>>>>> 2b1df12d
 
     def test_solving_under_assumption(self):
         v1, v2 = [FreshSymbol() for _ in xrange(2)]
