#
# This file is part of pySMT.
#
#   Copyright 2014 Andrea Micheli and Marco Gario
#
#   Licensed under the Apache License, Version 2.0 (the "License");
#   you may not use this file except in compliance with the License.
#   You may obtain a copy of the License at
#
#       http://www.apache.org/licenses/LICENSE-2.0
#
#   Unless required by applicable law or agreed to in writing, software
#   distributed under the License is distributed on an "AS IS" BASIS,
#   WITHOUT WARRANTIES OR CONDITIONS OF ANY KIND, either express or implied.
#   See the License for the specific language governing permissions and
#   limitations under the License.
#
"""
The Environment is a key structure in pySMT. It contains multiple
singleton objects that are used throughout the system, such as the
FormulaManager, Simplifier, HRSerializer, SimpleTypeChecker.

A global environment is defined in shortcuts.py
"""

import pysmt.simplifier
import pysmt.printers
import pysmt.substituter
import pysmt.type_checker
import pysmt.formula
import pysmt.factory
import pysmt.shortcuts
import pysmt.decorators

class Environment(object):
    FormulaManagerClass = pysmt.formula.FormulaManager

    def __init__(self):
        self._stc = pysmt.type_checker.SimpleTypeChecker(self)
        self._formula_manager = self.FormulaManagerClass(self)
        # NOTE: Both Simplifier and Substituter keep an internal copy
        # of the Formula Manager
        self._simplifier = pysmt.simplifier.Simplifier(self)
        self._substituter = pysmt.substituter.Substituter(self)
        self._serializer = pysmt.printers.HRSerializer(self)
        self._qfo = pysmt.type_checker.QuantifierOracle(self)

        self._factory = None
        # Configurations
        self.enable_infix_notation = False

        # Dynamic Walker Configuration Map
        # See: add_dynamic_walker_function
        self.dwf = {}

    @property
    def formula_manager(self):
        return self._formula_manager

    @property
    def simplifier(self):
        return self._simplifier

    @property
    def serializer(self):
        return self._serializer

    @property
    def substituter(self):
        return self._substituter

    @property
    def stc(self):
        """ Get the Simple Type Checker """
        return self._stc

    @property
    def qfo(self):
        """ Get the Quantifier Oracle """
        return self._qfo

<<<<<<< HEAD
    def add_dynamic_walker_function(self, nodetype, walker, function):
        """Dynamically bind the given function to the walker for the nodetype.

        This function enables the extension of walkers for new
        nodetypes. When introducing a new nodetype, we link a new
        function to a given walker, so that the walker will be able to
        handle the new nodetype.

        See Walker.walk_error for more information.
        """
        # self.dwf is a map of maps: {nodetype, {walker: function}}
        if nodetype not in self.dwf:
            self.dwf[nodetype] = {}

        assert walker not in self.dwf[nodetype], "Redefinition"
        self.dwf[nodetype][walker] = function


    @pysmt.decorators.deprecated("Environment.factory")
    def get_factory(self):
        return self.factory

=======
>>>>>>> 7cf0c972
    @property
    def factory(self):
        if self._factory is None:
            self._factory = pysmt.factory.Factory(self)
        return self._factory

    def __enter__(self):
        """Entering a Context """
        pysmt.shortcuts.push_env(self)
        return self

    def __exit__(self, exc_type, exc_val, exc_tb):
        """Remove environment from global stack."""
        pysmt.shortcuts.pop_env()

# EOC Environment



class TypeUnsafeEnvironment(Environment):
    FormulaManagerClass = pysmt.formula.TypeUnsafeFormulaManager

#EOC TypeUnsafeFormulaManager<|MERGE_RESOLUTION|>--- conflicted
+++ resolved
@@ -79,7 +79,6 @@
         """ Get the Quantifier Oracle """
         return self._qfo
 
-<<<<<<< HEAD
     def add_dynamic_walker_function(self, nodetype, walker, function):
         """Dynamically bind the given function to the walker for the nodetype.
 
@@ -97,13 +96,6 @@
         assert walker not in self.dwf[nodetype], "Redefinition"
         self.dwf[nodetype][walker] = function
 
-
-    @pysmt.decorators.deprecated("Environment.factory")
-    def get_factory(self):
-        return self.factory
-
-=======
->>>>>>> 7cf0c972
     @property
     def factory(self):
         if self._factory is None:
