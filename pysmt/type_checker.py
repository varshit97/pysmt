#
# This file is part of pySMT.
#
#   Copyright 2014 Andrea Micheli and Marco Gario
#
#   Licensed under the Apache License, Version 2.0 (the "License");
#   you may not use this file except in compliance with the License.
#   You may obtain a copy of the License at
#
#       http://www.apache.org/licenses/LICENSE-2.0
#
#   Unless required by applicable law or agreed to in writing, software
#   distributed under the License is distributed on an "AS IS" BASIS,
#   WITHOUT WARRANTIES OR CONDITIONS OF ANY KIND, either express or implied.
#   See the License for the specific language governing permissions and
#   limitations under the License.
#
"""This module provides basic services to perform type checking and
reasoning about the type of formulae.

 * SimpleTypeChecker provides the pysmt.typing type of a formula
 * The functions assert_*_args are useful for testing the type of
   arguments of a given function.
"""
from six.moves import xrange

import pysmt.walkers as walkers
import pysmt.operators as op
<<<<<<< HEAD
import pysmt.shortcuts

from pysmt.typing import BOOL, REAL, INT, BVType, STRING
=======
from pysmt.typing import BOOL, REAL, INT, BVType, ArrayType
>>>>>>> 2b1df12d


class SimpleTypeChecker(walkers.DagWalker):

    def __init__(self, env=None):
        walkers.DagWalker.__init__(self, env=env)

        self.set_function(self.walk_bool_to_bool, op.AND, op.OR, op.NOT,
                          op.IMPLIES, op.IFF)
        self.set_function(self.walk_symbol, op.SYMBOL)
        self.set_function(self.walk_math_relation, op.EQUALS, op.LE, op.LT)
        self.set_function(self.walk_identity_real, op.REAL_CONSTANT)
        self.set_function(self.walk_identity_bool, op.BOOL_CONSTANT)
        self.set_function(self.walk_identity_int, op.INT_CONSTANT)
        self.set_function(self.walk_quantifier, op.FORALL, op.EXISTS)
        self.set_function(self.walk_realint_to_realint, op.PLUS, op.MINUS,
                          op.TIMES)
        self.set_function(self.walk_ite, op.ITE)
        self.set_function(self.walk_int_to_real, op.TOREAL)
        self.set_function(self.walk_function, op.FUNCTION)
        # BV
        self.set_function(self.walk_identity_bv, op.BV_CONSTANT)
        self.set_function(self.walk_bv_to_bool, op.BV_ULT, op.BV_ULE, op.BV_SLT,
                          op.BV_SLE)
        self.set_function(self.walk_bv_to_bv, op.BV_ADD, op.BV_SUB, op.BV_NOT,
                          op.BV_AND, op.BV_OR, op.BV_XOR, op.BV_NEG, op.BV_MUL,
                          op.BV_UDIV, op.BV_UREM, op.BV_LSHL, op.BV_LSHR,
                          op.BV_SDIV, op.BV_SREM, op.BV_ASHR)
        self.set_function(self.walk_bv_rotate, op.BV_ROL, op.BV_ROR)
        self.set_function(self.walk_bv_extend, op.BV_ZEXT, op.BV_SEXT)
        self.set_function(self.walk_bv_comp, op.BV_COMP)
<<<<<<< HEAD
        # Strings
        self.set_function(self.walk_identity_string, op.STR_CONSTANT)
        self.set_function(self.walk_str_to_str, op.STR_CONCAT, op.STR_REPLACE)
        self.set_function(self.walk_str_to_bool, op.STR_CONTAINS,
                                                 op.STR_PREFIXOF,
                                                 op.STR_SUFFIXOF)
        self.set_function(self.walk_str_to_int, op.STR_LENGTH, op.STR_TO_INT)
        self.set_function(self.walk_int_to_str, op.INT_TO_STR)
=======
        self.set_function(self.walk_array_select, op.ARRAY_SELECT)
        self.set_function(self.walk_array_store, op.ARRAY_STORE)
>>>>>>> 2b1df12d
        self.be_nice = False

    def _get_key(self, formula, **kwargs):
        return formula

    def get_type(self, formula):
        """ Returns the pysmt.types type of the formula """
        res = self.walk(formula)
        if not self.be_nice and  res is None:
            raise TypeError("The formula '%s' is not well-formed" % str(formula))
        return res

    def walk_type_to_type(self, formula, args, type_in, type_out):
        assert formula is not None
        for x in args:
            if x is None or x != type_in:
                return None
        return type_out

    def walk_bool_to_bool(self, formula, args, **kwargs):
        #pylint: disable=unused-argument
        return self.walk_type_to_type(formula, args, BOOL, BOOL)

    def walk_real_to_bool(self, formula, args, **kwargs):
        #pylint: disable=unused-argument
        return self.walk_type_to_type(formula, args, REAL, BOOL)

    def walk_int_to_real(self, formula, args, **kwargs):
        #pylint: disable=unused-argument
        return self.walk_type_to_type(formula, args, INT, REAL)

    def walk_real_to_real(self, formula, args, **kwargs):
        #pylint: disable=unused-argument
        return self.walk_type_to_type(formula, args, REAL, REAL)

    def walk_realint_to_realint(self, formula, args, **kwargs):
        #pylint: disable=unused-argument
        rval = self.walk_type_to_type(formula, args, REAL, REAL)
        if rval is None:
            rval = self.walk_type_to_type(formula, args, INT, INT)
        return rval

    def walk_bv_to_bv(self, formula, args, **kwargs):
        #pylint: disable=unused-argument
        # We check that all children are BV and the same size
        target_bv_type = BVType(formula.bv_width())
        for a in args:
            if not a == target_bv_type:
                return None
        return target_bv_type

    def walk_str_to_str(self, formula, args, **kwargs):
        #pylint: disable=unused-argument
        return self.walk_type_to_type(formula, args, STRING, STRING)

    def walk_str_to_int(self, formula, args, **kwargs):
        #pylint: disable=unused-argument
        return self.walk_type_to_type(formula, args, STRING, INT)

    def walk_str_to_bool(self, formula, args, **kwargs):
        #pylint: disable=unused-argument
        return self.walk_type_to_type(formula, args, STRING, BOOL)

    def walk_int_to_str(self, formula, args, **kwargs):
        #pylint: disable=unused-argument
        return self.walk_type_to_type(formula, args, INT, STRING)

    def walk_bv_comp(self, formula, args, **kwargs):
        # We check that all children are BV and the same size
        a,b = args
        if a != b or (not a.is_bv_type()):
            return None
        return BVType(1)

    def walk_bv_to_bool(self, formula, args, **kwargs):
        #pylint: disable=unused-argument
        width = args[0].width
        for a in args[1:]:
            if (not a.is_bv_type()) or width != a.width:
                return None
        return BOOL

    def walk_bv_concat(self, formula, args, **kwargs):
        # Width of BV operators are computed at construction time.
        # The type-checker only verifies that they are indeed
        # correct.
        try:
            l_width = args[0].width
            r_width = args[1].width
            target_width = formula.bv_width()
        except AttributeError:
            return None
        if not l_width + r_width == target_width:
            return None
        return BVType(target_width)

    def walk_bv_extract(self, formula, args, **kwargs):
        arg = args[0]
        if not arg.is_bv_type():
            return None
        base_width = arg.width
        target_width = formula.bv_width()
        start = formula.bv_extract_start()
        end = formula.bv_extract_end()
        if start >= base_width or end >= base_width:
            return None
        if base_width < target_width:
            return None
        if target_width != (end-start+1):
            return None
        return BVType(target_width)

    def walk_bv_rotate(self, formula, args, **kwargs):
        #pylint: disable=unused-argument
        target_width = formula.bv_width()
        if target_width < formula.bv_rotation_step() or target_width < 0:
            return None
        if target_width != args[0].width:
            return None
        return BVType(target_width)

    def walk_bv_extend(self, formula, args, **kwargs):
        #pylint: disable=unused-argument
        target_width = formula.bv_width()
        if target_width < args[0].width or target_width < 0:
            return None
        return BVType(target_width)

    def walk_math_relation(self, formula, args, **kwargs):
        #pylint: disable=unused-argument
        if args[0].is_real_type():
            return self.walk_type_to_type(formula, args, REAL, BOOL)
        if args[0].is_int_type():
            return self.walk_type_to_type(formula, args, INT, BOOL)
        if args[0].is_bv_type():
            return self.walk_bv_to_bool(formula, args)
<<<<<<< HEAD
        if args[0].is_string_type():
            return self.walk_type_to_type(formula, args, STRING, BOOL)
=======
        if args[0].is_array_type():
            return self.walk_type_to_type(formula, args, args[0], BOOL)
>>>>>>> 2b1df12d
        return None

    def walk_ite(self, formula, args, **kwargs):
        assert formula is not None
        if None in args: return None
        if (args[0] == BOOL and args[1]==args[2]):
            return args[1]
        return None

    def walk_identity_bool(self, formula, args, **kwargs):
        #pylint: disable=unused-argument
        assert formula is not None
        assert len(args) == 0
        return BOOL

    def walk_identity_real(self, formula, args, **kwargs):
        #pylint: disable=unused-argument
        assert formula is not None
        assert len(args) == 0
        return REAL

    def walk_identity_int(self, formula, args, **kwargs):
        #pylint: disable=unused-argument
        assert formula is not None
        assert len(args) == 0
        return INT

    def walk_identity_string(self, formula, args, **kwargs):
        #pylint: disable=unused-argument
        assert formula is not None
        assert len(args) == 0
        return STRING

    def walk_identity_bv(self, formula, args, **kwargs):
        #pylint: disable=unused-argument
        assert formula is not None
        assert len(args) == 0
        return BVType(formula.bv_width())

    def walk_symbol(self, formula, args, **kwargs):
        assert formula is not None
        assert len(args) == 0
        return formula.symbol_type()

    def walk_quantifier(self, formula, args, **kwargs):
        #pylint: disable=unused-argument
        assert formula is not None
        assert len(args) == 1
        if args[0] == BOOL:
            return BOOL
        return None

    def walk_function(self, formula, args, **kwargs):
        name = formula.function_name()
        assert name.is_symbol()
        tp = name.symbol_type()
        assert tp.is_function_type()

        if len(args) != len(tp.param_types):
            return None

        for i in xrange(len(args)):
            if args[i] != tp.param_types[i]:
                return None

        return tp.return_type

<<<<<<< HEAD
    def walk_str_to_unit16(self, formula, args, **kwargs):
        assert formula is not None
        if len(args) == 1 and args[0].is_string_type():
            return INT
        return None

    def walk_uint16_to_str(self, formula, args, **kwargs):
        assert formula is not None
        if len(args) == 1 and args[0].is_int_type():
            return STRING
        return None

    def walk_str_to_uint32(self, formula, args, **kwargs):
        assert formula is not None
        if len(args) == 1 and args[0].is_string_type():
            return INT
        return None

    def walk_uint32_to_str(self, formula, args, **kwargs):
        assert formula is not None
        if len(args) == 1 and args[0].is_int_type():
            return STRING
        return None

    def walk_str_charat(self, formula, args, **kwargs):
        assert formula is not None
        if len(args) == 2 and \
           args[0].is_string_type() and \
           args[1].is_int_type():
            return STRING
        return None

    def walk_str_indexof(self, formula, args, **kwargs):
        assert formula is not None
        if len(args) == 3 and args[0].is_string_type() and \
           args[1].is_string_type() and args[2].is_int_type():
            return INT
        return None

    def walk_str_substr(self, formula, args, **kwargs):
        assert formula is not None
        if len(args) == 3 and args[0].is_string_type() and \
           args[1].is_int_type() and args[2].is_int_type():
            return STRING
        return None
=======
    def walk_array_select(self, formula, args, **kwargs):
        assert formula is not None
        if None in args: return None
        if (args[0].is_array_type() and args[0].index_type==args[1]):
            return args[0].elem_type
        return None

    def walk_array_store(self, formula, args, **kwargs):
        assert formula is not None
        if None in args: return None
        if (args[0].is_array_type() and args[0].index_type==args[1] and
            args[0].elem_type==args[2]):
            return args[0]
        return None

    def walk_array_value(self, formula, args, **kwargs):
        assert formula is not None
        if None in args: return None

        default_type = args[0]
        idx_type = formula.array_value_index_type()
        for i, c in enumerate(args[1:]):
            if i % 2 == 0 and c != idx_type:
                return None # Wrong index type
            elif i % 2 == 1 and c != default_type:
                return None
        return ArrayType(idx_type, default_type)
>>>>>>> 2b1df12d

# EOC SimpleTypeChecker


def assert_no_boolean_in_args(args):
    """ Enforces that the elements in args are not of BOOL type."""
    for arg in args:
        if (arg.get_type() == BOOL):
            raise TypeError("Boolean Expressions are not allowed in arguments")


def assert_boolean_args(args):
    """ Enforces that the elements in args are of BOOL type. """
    for arg in args:
        t = arg.get_type()
        if (t != BOOL):
            raise TypeError("%s is not allowed in arguments" % t)


def assert_same_type_args(args):
    """ Enforces that all elements in args have the same type. """
    ref_t = args[0].get_type()
    for arg in args[1:]:
        t = arg.get_type()
        if (t != ref_t):
            raise TypeError("Arguments should be of the same type!\n" +
                             str([str((a, a.get_type())) for a in args]))


def assert_args_type_in(args, allowed_types):
    """ Enforces that the type of the arguments is an allowed type """
    for arg in args:
        t = arg.get_type()
        if (t not in allowed_types):
            raise TypeError(
                "Argument is of type %s, but one of %s was expected!\n" %
                (t, str(allowed_types)))<|MERGE_RESOLUTION|>--- conflicted
+++ resolved
@@ -26,13 +26,9 @@
 
 import pysmt.walkers as walkers
 import pysmt.operators as op
-<<<<<<< HEAD
-import pysmt.shortcuts
-
-from pysmt.typing import BOOL, REAL, INT, BVType, STRING
-=======
-from pysmt.typing import BOOL, REAL, INT, BVType, ArrayType
->>>>>>> 2b1df12d
+
+from pysmt.typing import BOOL, REAL, INT, BVType, ArrayType, STRING
+
 
 
 class SimpleTypeChecker(walkers.DagWalker):
@@ -64,7 +60,6 @@
         self.set_function(self.walk_bv_rotate, op.BV_ROL, op.BV_ROR)
         self.set_function(self.walk_bv_extend, op.BV_ZEXT, op.BV_SEXT)
         self.set_function(self.walk_bv_comp, op.BV_COMP)
-<<<<<<< HEAD
         # Strings
         self.set_function(self.walk_identity_string, op.STR_CONSTANT)
         self.set_function(self.walk_str_to_str, op.STR_CONCAT, op.STR_REPLACE)
@@ -73,10 +68,10 @@
                                                  op.STR_SUFFIXOF)
         self.set_function(self.walk_str_to_int, op.STR_LENGTH, op.STR_TO_INT)
         self.set_function(self.walk_int_to_str, op.INT_TO_STR)
-=======
+        # Arrays
         self.set_function(self.walk_array_select, op.ARRAY_SELECT)
         self.set_function(self.walk_array_store, op.ARRAY_STORE)
->>>>>>> 2b1df12d
+
         self.be_nice = False
 
     def _get_key(self, formula, **kwargs):
@@ -213,13 +208,10 @@
             return self.walk_type_to_type(formula, args, INT, BOOL)
         if args[0].is_bv_type():
             return self.walk_bv_to_bool(formula, args)
-<<<<<<< HEAD
         if args[0].is_string_type():
             return self.walk_type_to_type(formula, args, STRING, BOOL)
-=======
         if args[0].is_array_type():
             return self.walk_type_to_type(formula, args, args[0], BOOL)
->>>>>>> 2b1df12d
         return None
 
     def walk_ite(self, formula, args, **kwargs):
@@ -287,7 +279,6 @@
 
         return tp.return_type
 
-<<<<<<< HEAD
     def walk_str_to_unit16(self, formula, args, **kwargs):
         assert formula is not None
         if len(args) == 1 and args[0].is_string_type():
@@ -333,7 +324,7 @@
            args[1].is_int_type() and args[2].is_int_type():
             return STRING
         return None
-=======
+
     def walk_array_select(self, formula, args, **kwargs):
         assert formula is not None
         if None in args: return None
@@ -361,7 +352,7 @@
             elif i % 2 == 1 and c != default_type:
                 return None
         return ArrayType(idx_type, default_type)
->>>>>>> 2b1df12d
+
 
 # EOC SimpleTypeChecker
 
