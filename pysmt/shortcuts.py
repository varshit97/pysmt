--- conflicted
+++ resolved
@@ -386,95 +386,92 @@
         of steps specified by the right BV."""
     return get_env().formula_manager.BVAShr(left, right)
 
-# arrays
+# Strings
+def StrLength(string):
+    """Returns the length of a formula resulting a String"""
+    return get_env().formula_manager.StrLength(string)
+
+def StrCharAt(string, index):
+    """Returns a single character String at position i.
+
+    s is a string term and i is an integer term. i is the position.
+    """
+    return get_env().formula_manager.StrCharAt(string, index)
+
+def StrConcat(*args):
+    """Returns the concatenation of n Strings.
+
+    s1, s2, ..., and sn are String terms.
+    String concatenation takes at least 2 arguments.
+    """
+    return get_env().formula_manager.StrConcat(*args)
+
+def StrContains(string, target):
+    """Returns wether string contains the target.
+
+    s and t are String terms.
+    """
+    return get_env().formula_manager.StrContains(string, target)
+
+def StrIndexOf(string, target, offset):
+    """Returns the position of the first occurrence of target in string after the offset.
+
+    s and t being a non empty strings and i a non-negative integer.
+    It returns -1 if the value to search for never occurs.
+    """
+    return get_env().formula_manager.StrIndexOf(string, target, offset)
+
+def StrReplace(s, t1, t2):
+    """Returns a new string where the first occurrence of t1 is replace by t2.
+
+    where s, t1 and t2 are string terms, t1 is non-empty.
+    """
+    return get_env().formula_manager.StrReplace(s, t1, t2)
+
+def StrSubstr(s, i, j):
+    """Returns a substring of s starting at i and ending at j+i.
+
+    where s is a string term and i, j are integer terms.
+    """
+    return get_env().formula_manager.StrSubstr(s, i, j)
+
+def StrPrefixOf(s, t):
+    """Returns whether the s is a prefix of the string t.
+
+    where s and t are string terms.
+    """
+    return get_env().formula_manager.StrPrefixOf(s, t)
+
+def StrSuffixOf(s, t):
+    """Returns whether the string s is a suffix of the string t.
+
+    where s and t are string terms.
+    """
+    return get_env().formula_manager.StrSuffixOf(s, t)
+
+def StrToInt(x):
+    """Returns the corresponding natural number of s is valid;
+
+    If s is not valid, it returns -1.
+    """
+    return get_env().formula_manager.StrToInt(x)
+
+def IntToStr(x):
+    """Returns the corresponding String representing the natural number x.
+
+    where x is an integer term. If x is not a natural number it
+    returns the empty String.
+    """
+    return get_env().formula_manager.IntToStr(x)
+
+# Arrays
 def Select(arr, idx):
     """ Returns a SELECT application on array 'arr' at index 'idx' """
     return get_env().formula_manager.Select(arr, idx)
 
-<<<<<<< HEAD
-# String API
-def StrLength(string):
-    """Returns the length of a formula resulting a String"""
-    return get_env().formula_manager.StrLength(string)
-
-def StrCharAt(string, index):
-    """Returns a single character String at position i.
-
-    s is a string term and i is an integer term. i is the position.
-    """
-    return get_env().formula_manager.StrCharAt(string, index)
-
-def StrConcat(*args):
-    """Returns the concatenation of n Strings.
-
-    s1, s2, ..., and sn are String terms.
-    String concatenation takes at least 2 arguments.
-    """
-    return get_env().formula_manager.StrConcat(*args)
-
-def StrContains(string, target):
-    """Returns wether string contains the target.
-
-    s and t are String terms.
-    """
-    return get_env().formula_manager.StrContains(string, target)
-
-def StrIndexOf(string, target, offset):
-    """Returns the position of the first occurrence of target in string after the offset.
-
-    s and t being a non empty strings and i a non-negative integer.
-    It returns -1 if the value to search for never occurs.
-    """
-    return get_env().formula_manager.StrIndexOf(string, target, offset)
-
-def StrReplace(s, t1, t2):
-    """Returns a new string where the first occurrence of t1 is replace by t2.
-
-    where s, t1 and t2 are string terms, t1 is non-empty.
-    """
-    return get_env().formula_manager.StrReplace(s, t1, t2)
-
-def StrSubstr(s, i, j):
-    """Returns a substring of s starting at i and ending at j+i.
-
-    where s is a string term and i, j are integer terms.
-    """
-    return get_env().formula_manager.StrSubstr(s, i, j)
-
-def StrPrefixOf(s, t):
-    """Returns whether the s is a prefix of the string t.
-
-    where s and t are string terms.
-    """
-    return get_env().formula_manager.StrPrefixOf(s, t)
-
-def StrSuffixOf(s, t):
-    """Returns whether the string s is a suffix of the string t.
-
-    where s and t are string terms.
-    """
-    return get_env().formula_manager.StrSuffixOf(s, t)
-
-def StrToInt(x):
-    """Returns the corresponding natural number of s is valid;
-
-    If s is not valid, it returns -1.
-    """
-    return get_env().formula_manager.StrToInt(x)
-
-def IntToStr(x):
-    """Returns the corresponding String representing the natural number x.
-
-    where x is an integer term. If x is not a natural number it
-    returns the empty String.
-    """
-    return get_env().formula_manager.IntToStr(x)
-
-=======
 def Store(arr, idx, elem):
     """ Returns a STORE application on array 'arr' at index 'idx' with value 'elem' """
     return get_env().formula_manager.Store(arr, idx, elem)
->>>>>>> 2b1df12d
 
 def Array(idx_type, default, assigned_values=None):
     """Creates a node representing an array having index type equal to
