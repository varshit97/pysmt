#
# This file is part of pySMT.
#
#   Copyright 2014 Andrea Micheli and Marco Gario
#
#   Licensed under the Apache License, Version 2.0 (the "License");
#   you may not use this file except in compliance with the License.
#   You may obtain a copy of the License at
#
#       http://www.apache.org/licenses/LICENSE-2.0
#
#   Unless required by applicable law or agreed to in writing, software
#   distributed under the License is distributed on an "AS IS" BASIS,
#   WITHOUT WARRANTIES OR CONDITIONS OF ANY KIND, either express or implied.
#   See the License for the specific language governing permissions and
#   limitations under the License.
#
from six.moves import xrange

import pysmt.walkers
import pysmt.operators as op
import pysmt.typing as types
from pysmt.utils import set_bit

class Simplifier(pysmt.walkers.DagWalker):

    def __init__(self, env=None):
        pysmt.walkers.DagWalker.__init__(self, env=env)
        self.manager = self.env.formula_manager

        self.set_function(self.walk_identity, op.SYMBOL, op.REAL_CONSTANT,
                          op.INT_CONSTANT, op.BOOL_CONSTANT, op.BV_CONSTANT,
<<<<<<< HEAD
                          op.STR_CONSTANT)
=======
                          op.ALGEBRAIC_CONSTANT)
>>>>>>> 2d8c6467

        self._validate_simplifications = None
        self.original_walk = self.walk

    @property
    def validate_simplifications(self):
        return self._validate_simplifications

    @validate_simplifications.setter
    def validate_simplifications(self, value):
        if value is not None:
            self.walk = self.walk_debug
        else:
            # Restore original walk method
            self.walk = self.original_walk

        self._validate_simplifications = value

    def simplify(self, formula):
        """Performs simplification of the given formula."""
        return self.walk(formula)

    def _get_key(self, formula, **kwargs):
        return formula

    def walk_debug(self, formula, **kwargs):
        from pysmt.shortcuts import Equals, Iff, get_type, is_valid
        from pysmt.typing import BOOL

        if formula in self.memoization:
            return self.memoization[formula]

        args = [self.walk(s, **kwargs) for s in formula.args()]

        f = self.functions[formula.node_type()]
        res = f(formula, args=args, **kwargs)
        ltype = get_type(formula)
        rtype = get_type(res)
        test = Equals(formula, res) if ltype != BOOL else Iff(formula, res)
        assert (ltype == rtype) and is_valid(test,
                                             solver_name=self.validate_simplifications), \
               ("Was: %s \n Obtained: %s\n" % (str(formula), str(res)))
        return res

    def walk_and(self, formula, args, **kwargs):
        args = [x for x in args if not x.is_true()]
        if len(args) == 0:
            return self.manager.TRUE()
        elif len(args) == 1:
            return args[0]
        else:
            if any(x.is_false() for x in args):
                return self.manager.FALSE()

        return self.manager.And(args)

    def walk_or(self, formula, args, **kwargs):
        args = [x for x in args if not x.is_false()]
        if len(args) == 0:
            return self.manager.FALSE()
        elif len(args) == 1:
            return args[0]
        else:
            if any(x.is_true() for x in args):
                return self.manager.TRUE()

        return self.manager.Or(args)

    def walk_not(self, formula, args, **kwargs):
        assert len(args) == 1
        args = args[0]
        if args.is_bool_constant():
            l = args.constant_value()
            return self.manager.Bool(not l)
        elif args.is_not():
            return args.arg(0)

        return self.manager.Not(args)

    def walk_iff(self, formula, args, **kwargs):
        assert len(args) == 2

        sl = args[0]
        sr = args[1]

        if sl.is_bool_constant() and sr.is_bool_constant():
            l = sl.constant_value()
            r = sr.constant_value()
            return self.manager.Bool(l == r)
        elif sl.is_bool_constant():
            if sl.constant_value():
                return sr
            else:
                return self.manager.Not(sr)
        elif sr.is_bool_constant():
            if sr.constant_value():
                return sl
            else:
                return self.manager.Not(sl)
        elif sl == sr:
            return self.manager.TRUE()
        else:
            return self.manager.Iff(sl, sr)

    def walk_implies(self, formula, args, **kwargs):
        assert len(args) == 2

        sl = args[0]
        sr = args[1]

        if sl.is_bool_constant():
            l = sl.constant_value()
            if l:
                return sr
            else:
                return self.manager.TRUE()
        elif sr.is_bool_constant():
            r = sr.constant_value()
            if r:
                return self.manager.TRUE()
            else:
                return self.manager.Not(sl)
        elif sl == sr:
            return self.manager.TRUE()
        else:
            return self.manager.Implies(sl, sr)

    def walk_equals(self, formula, args, **kwargs):
        assert len(args) == 2

        sl = args[0]
        sr = args[1]

        if sl.is_constant() and sr.is_constant():
            l = sl.constant_value()
            r = sr.constant_value()
            return self.manager.Bool(l == r)
        elif sl == sr:
            return self.manager.TRUE()
        else:
            return self.manager.Equals(sl, sr)

    def walk_ite(self, formula, args, **kwargs):
        assert len(args) == 3
        si = args[0]
        st = args[1]
        se = args[2]

        if st == se:
            return st
        elif si.is_bool_constant():
            if si.constant_value():
                return st
            else:
                return se
        else:
            return self.manager.Ite(si, st, se)

    def walk_le(self, formula, args, **kwargs):
        assert len(args) == 2

        sl = args[0]
        sr = args[1]

        if sl.is_constant() and sr.is_constant():
            l = sl.constant_value()
            r = sr.constant_value()
            return self.manager.Bool(l <= r)

        # # (le 0 (- X Y)) => (le Y X)
        if sl.is_zero() and sr.is_minus():
            x, y = sr.arg(0), sr.arg(1)
            return self.manager.LE(y, x)
        # (le (- X Y) 0) => (le X Y)
        if sr.is_zero() and sr.is_minus():
            x, y = sr.arg(0), sr.arg(1)
            return self.manager.LE(x, y)
        return  self.manager.LE(sl, sr)

    def walk_lt(self, formula, args, **kwargs):
        assert len(args) == 2

        sl = args[0]
        sr = args[1]

        if sl.is_constant() and sr.is_constant():
            l = sl.constant_value()
            r = sr.constant_value()
            return self.manager.Bool(l < r)
        return self.manager.LT(sl, sr)

    def walk_forall(self, formula, args, **kwargs):
        assert len(args) == 1
        sf = args[0]

        varset = set(formula.quantifier_vars()).intersection(sf.get_free_variables())

        if len(varset) == 0:
            return sf

        return self.manager.ForAll(varset, sf)

    def walk_exists(self, formula, args, **kwargs):
        assert len(args) == 1
        sf = args[0]

        varset = set(formula.quantifier_vars()).intersection(sf.get_free_variables())

        if len(varset) == 0:
            return sf

        return self.manager.Exists(varset, sf)

    def walk_plus(self, formula, args, **kwargs):
        is_real = any(x.is_real_constant() for x in args)
        is_int = any(x.is_int_constant() for x in args)
        assert not (is_real and is_int)

        if all(x.is_constant() for x in args):
            res = sum(x.constant_value() for x in args)
            if is_real:
                return self.manager.Real(res)
            else:
                return self.manager.Int(res)

        ns = [x for x in args if not x.is_constant()]
        if len(ns) < len(args):
            num = sum(x.constant_value() for x in args if x.is_constant())
            if num != 0:
                if is_real:
                    ns.append(self.manager.Real(num))
                else:
                    ns.append(self.manager.Int(num))

        if len(ns) == 2:
            minus_one = self.manager.Real(-1) if is_real else \
                        self.manager.Int(-1)
            # (+ (* -1 X) Y) => (- Y X)
            if ns[0].is_times():
                t = ns[0]
                if t.arg(0) == minus_one:
                    return self.manager.Minus(ns[1], t.arg(1))
                if t.arg(1) == minus_one:
                    return self.manager.Minus(ns[1], t.arg(0))
            # (+ Y (* -1 X)) => (- Y X)
            if ns[1].is_times():
                t = ns[1]
                if t.arg(0) == minus_one:
                    return self.manager.Minus(ns[0], t.arg(1))
                if t.arg(1) == minus_one:
                    return self.manager.Minus(ns[0], t.arg(0))

        if len(ns) == 1:
            return ns[0]
        return self.manager.Plus(ns)

    def walk_times(self, formula, args, **kwargs):
        assert len(args) == 2

        sl = args[0]
        sr = args[1]

        if sl.is_constant() and sr.is_constant():
            l = sl.constant_value()
            r = sr.constant_value()
            if sl.is_real_constant():
                return self.manager.Real(l * r)
            elif sl.is_int_constant():
                return self.manager.Int(l * r)
            else:
                assert sl.is_algebraic_constant()
                from pysmt.numeral import Numeral
                return self.manager._Algebraic(Numeral(l * r))

        if sl.is_constant():
            if sl.is_one():
                return sr
            elif sl.is_zero():
                if sl.is_real_constant():
                    return self.manager.Real(0)
                else:
                    assert sl.is_int_constant()
                    return self.manager.Int(0)

        if sr.is_constant():
            if sr.is_one():
                return sl
            elif sr.is_zero():
                if sr.is_real_constant():
                    return self.manager.Real(0)
                else:
                    assert sr.is_int_constant()
                    return self.manager.Int(0)

        return self.manager.Times(sl, sr)

    def walk_pow(self, formula, args, **kwargs):
        if args[0].is_real_constant():
            l = args[0].constant_value()
            r = args[1].constant_value()
            return self.manager.Real(l**r)
        elif args[0].is_int_constant():
            l = args[0].constant_value()
            r = args[1].constant_value()
            return self.manager.Int(l**r)
        return self.manager.Pow(args[0], args[1])

    def walk_minus(self, formula, args, **kwargs):
        assert len(args) == 2

        sl = args[0]
        sr = args[1]

        if sl.is_real_constant() and sr.is_real_constant():
            l = sl.constant_value()
            r = sr.constant_value()
            return self.manager.Real(l - r)

        if sl.is_int_constant() and sr.is_int_constant():
            l = sl.constant_value()
            r = sr.constant_value()
            return self.manager.Int(l - r)

        if sr.is_constant() and sr.is_zero():
            return sl

        if sl == sr:
            if self.env.stc.walk(sl) == types.REAL:
                return self.manager.Real(0)
            else:
                return self.manager.Int(0)

        return self.manager.Minus(sl, sr)

    def walk_function(self, formula, args, **kwargs):
        return self.manager.Function(formula.function_name(), args)

    def walk_toreal(self, formula, args, **kwargs):
        assert len(args) == 1
        if args[0].is_constant():
            assert args[0].is_int_constant()
            return self.manager.Real(args[0].constant_value())
        return self.manager.ToReal(args[0])

    def walk_bv_and(self, formula, args, **kwargs):
        if args[0].is_bv_constant() and args[1].is_bv_constant():
            lhs = args[0].constant_value()
            rhs = args[1].constant_value()
            res = lhs & rhs
            return self.manager.BV(res, width=formula.bv_width())
        return self.manager.BVAnd(args[0], args[1])

    def walk_bv_not(self, formula, args, **kwargs):
        if args[0].is_bv_constant():
            res = ~args[0].constant_value() & (2**formula.bv_width() - 1)
            return self.manager.BV(res, width=formula.bv_width())
        return self.manager.BVNot(args[0])

    def walk_bv_neg(self, formula, args, **kwargs):
        if args[0].is_bv_constant():
            res = 2**formula.bv_width() - args[0].constant_value()
            res = res % 2**formula.bv_width()
            return self.manager.BV(res, width=formula.bv_width())
        return self.manager.BVNeg(args[0])

    def walk_bv_or(self, formula, args, **kwargs):
        if args[0].is_bv_constant() and args[1].is_bv_constant():
            res = args[0].constant_value() | args[1].constant_value()
            return self.manager.BV(res, width=formula.bv_width())
        return self.manager.BVOr(args[0], args[1])

    def walk_bv_xor(self, formula, args, **kwargs):
        if args[0].is_bv_constant() and args[1].is_bv_constant():
            res = args[0].constant_value() ^ args[1].constant_value()
            return self.manager.BV(res, width=formula.bv_width())
        return self.manager.BVXor(args[0], args[1])

    def walk_bv_add(self, formula, args, **kwargs):
        if args[0].is_bv_constant() and args[1].is_bv_constant():
            res = args[0].constant_value() + args[1].constant_value()
            res = res % 2**formula.bv_width()
            return self.manager.BV(res, width=formula.bv_width())
        return self.manager.BVAdd(args[0], args[1])

    def walk_bv_mul(self, formula, args, **kwargs):
        if args[0].is_bv_constant() and args[1].is_bv_constant():
            res = args[0].constant_value() * args[1].constant_value()
            res = res % 2**formula.bv_width()
            return self.manager.BV(res, width=formula.bv_width())
        return self.manager.BVMul(args[0], args[1])

    def walk_bv_udiv(self, formula, args, **kwargs):
        if args[0].is_bv_constant() and args[1].is_bv_constant():
            if args[1].bv_unsigned_value() == 0:
                res = 2**formula.bv_width() - 1
            else:
                res = args[0].bv_unsigned_value() // args[1].bv_unsigned_value()
                res = res % 2**formula.bv_width()
            return self.manager.BV(res, width=formula.bv_width())
        return self.manager.BVUDiv(args[0], args[1])

    def walk_bv_urem(self, formula, args, **kwargs):
        if args[0].is_bv_constant() and args[1].is_bv_constant():
            if args[1].bv_unsigned_value() == 0:
                res = args[0].bv_unsigned_value()
            else:
                res = args[0].bv_unsigned_value() % args[1].bv_unsigned_value()
            return self.manager.BV(res, width=formula.bv_width())
        return self.manager.BVURem(args[0], args[1])

    def walk_bv_ult(self, formula, args, **kwargs):
        if args[0].is_bv_constant() and args[1].is_bv_constant():
            res = args[0].bv_unsigned_value() < args[1].bv_unsigned_value()
            return self.manager.Bool(res)
        return self.manager.BVULT(args[0], args[1])

    def walk_bv_ule(self, formula, args, **kwargs):
        if args[0].is_bv_constant() and args[1].is_bv_constant():
            res = args[0].bv_unsigned_value() <= args[1].bv_unsigned_value()
            return self.manager.Bool(res)
        return self.manager.BVULE(args[0], args[1])

    def walk_bv_extract(self, formula, args, **kwargs):
        if args[0].is_bv_constant():
            bitstr = args[0].bv_bin_str(reverse=True)
            start = formula.bv_extract_start()
            end = formula.bv_extract_end()
            res = bitstr[start:end+1][::-1]
            w = (end+1)-start
            return self.manager.BV("#b%s" % res, width=w)
        return self.manager.BVExtract(args[0],
                                      start=formula.bv_extract_start(),
                                      end=formula.bv_extract_end())

    def walk_bv_ror(self, formula, args, **kwargs):
        if args[0].is_bv_constant():
            bitstr = args[0].bv_bin_str(reverse=True)
            # Takes first k elements and move to end
            slice1 = bitstr[0:formula.bv_rotation_step()]
            slice2 = bitstr[formula.bv_rotation_step():]
            res = (slice2 + slice1)[::-1]
            return self.manager.BV(res)
        return self.manager.BVRor(args[0], formula.bv_rotation_step())

    def walk_bv_rol(self, formula, args, **kwargs):
        if args[0].is_bv_constant():
            bitstr = args[0].bv_bin_str(reverse=True)
            # Takes last k elements and move to beginning
            slice1 = bitstr[0:-formula.bv_rotation_step()]
            slice2 = bitstr[-formula.bv_rotation_step():]
            res = (slice2 + slice1)[::-1]
            return self.manager.BV(res)
        return self.manager.BVRol(args[0], formula.bv_rotation_step())

    def walk_bv_sext(self, formula, args, **kwargs):
        if args[0].is_bv_constant():
            bitstr = args[0].bv_bin_str()
            filler = bitstr[0]
            res = filler*formula.bv_extend_step() + bitstr
            return self.manager.BV(res, width=formula.bv_width())
        return self.manager.BVSExt(args[0], formula.bv_extend_step())

    def walk_bv_zext(self, formula, args, **kwargs):
        if args[0].is_bv_constant():
            bitstr = args[0].bv_bin_str()
            filler = "0"
            res = filler*formula.bv_extend_step() + bitstr
            return self.manager.BV(res, width=formula.bv_width())
        return self.manager.BVZExt(args[0], formula.bv_extend_step())

    def walk_bv_concat(self, formula, args, **kwargs):
        if args[0].is_bv_constant() and args[1].is_bv_constant():
            w0 = args[0].bv_width()
            w1 = args[1].bv_width()
            res = (2**w1) * args[0].bv_unsigned_value() + \
                  args[1].bv_unsigned_value()
            return self.manager.BV(res, w1 + w0)
        return self.manager.BVConcat(args[0], args[1])

    def walk_bv_lshl(self, formula, args, **kwargs):
        if args[0].is_bv_constant() and args[1].is_bv_constant():
            res = args[0].bv_unsigned_value() << args[1].bv_unsigned_value()
            w = args[0].bv_width()
            return self.manager.BV(res % (2 ** w), w)
        return self.manager.BVLShl(args[0], args[1])

    def walk_bv_lshr(self, formula, args, **kwargs):
        if args[0].is_bv_constant() and args[1].is_bv_constant():
            res = args[0].bv_unsigned_value() >> args[1].bv_unsigned_value()
            w = args[0].bv_width()
            return self.manager.BV(res % (2 ** w), w)
        return self.manager.BVLShr(args[0], args[1])

    def walk_bv_sub(self, formula, args, **kwargs):
        if args[0].is_bv_constant() and args[1].is_bv_constant():
            res = args[0].constant_value() - args[1].constant_value()
            res = res % 2**formula.bv_width()
            return self.manager.BV(res, width=formula.bv_width())
        return self.manager.BVSub(args[0], args[1])

    def walk_bv_slt(self, formula, args, **kwargs):
        if args[0].is_bv_constant() and args[1].is_bv_constant():
            res = args[0].bv_signed_value() < args[1].bv_signed_value()
            return self.manager.Bool(res)
        return self.manager.BVSLT(args[0], args[1])

    def walk_bv_sle(self, formula, args, **kwargs):
        if args[0].is_bv_constant() and args[1].is_bv_constant():
            res = args[0].bv_signed_value() <= args[1].bv_signed_value()
            return self.manager.Bool(res)
        return self.manager.BVSLE(args[0], args[1])

    def walk_bv_comp(self, formula, args, **kwargs):
        sl, sr = args

        if sl == sr:
            return self.manager.BV(1, 1)
        elif sl.is_bv_constant() and sr.is_bv_constant():
            return self.manager.BV(0, 1)
        else:
            return self.manager.BVComp(sl, sr)

    def walk_bv_sdiv(self, formula, args, **kwargs):
        l,r = args
        if l.is_bv_constant() and r.is_bv_constant():
            l_sign = l.bv_signed_value() < 0
            r_sign = r.bv_signed_value() < 0
            if (not l_sign) and (not r_sign):
                return self.walk_bv_udiv(self.manager.BVUDiv(l,r), args, **kwargs)
            elif l_sign and (not r_sign):
                nl = self.walk_bv_neg(self.manager.BVNeg(l), [l], **kwargs)
                div = self.walk_bv_udiv(self.manager.BVUDiv(nl, r), [nl, r],
                                        **kwargs)
                return self.walk_bv_neg(self.manager.BVNeg(div), [div], **kwargs)
            elif (not l_sign) and r_sign:
                nr = self.walk_bv_neg(self.manager.BVNeg(r), [r], **kwargs)
                div = self.walk_bv_udiv(self.manager.BVUDiv(l, nr), [l, nr],
                                        **kwargs)
                return self.walk_bv_neg(self.manager.BVNeg(div), [div], **kwargs)
            else:
                nl = self.walk_bv_neg(self.manager.BVNeg(l), [l], **kwargs)
                nr = self.walk_bv_neg(self.manager.BVNeg(r), [r], **kwargs)
                return self.walk_bv_udiv(self.manager.BVUDiv(nl, nr), [nl, nr],
                                         **kwargs)
        return self.manager.BVSDiv(l, r)

    def walk_bv_srem(self, formula, args, **kwargs):
        if args[0].is_bv_constant() and args[1].is_bv_constant():
            l = args[0]
            if args[0].bv_signed_value() < 0:
                l = self.walk_bv_neg(self.manager.BVNeg(args[0]), [args[0]],
                                     **kwargs)

            r = args[1]
            if args[1].bv_signed_value() < 0:
                r = self.walk_bv_neg(self.manager.BVNeg(args[1]), [args[1]],
                                     **kwargs)


            res = self.walk_bv_urem(self.manager.BVURem(l, r), [l, r],
                                    **kwargs)

            if args[0].bv_signed_value() < 0:
                res = self.walk_bv_neg(self.manager.BVNeg(res), [res],
                                       **kwargs)
            return res
        return self.manager.BVSRem(args[0], args[1])

    def walk_bv_ashr(self, formula, args, **kwargs):
        l,r = args
        if l.is_bv_constant() and r.is_bv_constant():
            sign = l.bv_signed_value() < 0
            ret = self.walk_bv_lshr(self.manager.BVLShr(l, r), [l, r], **kwargs)
            width = formula.bv_width()
            if sign:
                n = ret.bv_unsigned_value()
                padlen = width
                if width > r.bv_unsigned_value():
                    padlen = r.bv_unsigned_value()

                for i in xrange(width-padlen, width):
                    n = set_bit(n, i, True)
                ret = self.manager.BV(n, width)
            return ret
        return self.manager.BVAShr(l, r)

    def walk_str_length(self, formula, args, **kwargs):
        s = args[0]
        if s.is_string_constant():
            return self.manager.Int(len(s.constant_value()))
        return self.manager.StrLength(s)

    def walk_str_concat(self, formula, args, **kwargs):
        if all(arg.is_string_constant() for arg in args):
            ret = "".join(x.constant_value() for x in args)
            return self.manager.String(ret)
        return self.manager.StrConcat(args)

    def walk_str_charat(self, formula,  args, **kwargs):
        s, i = args
        if s.is_string_constant() and i.is_int_constant():
            res = s.constant_value()[i.constant_value():i.constant_value() + 1]
            return self.manager.String(res)
        return self.manager.StrCharat(s, i)

    def walk_str_contains(self, formula, args, **kwargs):
        s,t = args
        if s.is_string_constant() and t.is_string_constant():
            return self.manager.Bool(t.constant_value() in s.constant_value())
        return self.manager.StrContains(s, t)

    def walk_str_indexof(self, formula, args, **kwargs):
        s, t, i = args
        if s.is_string_constant() and t.is_string_constant() and i.is_int_constant():
            idx = s.constant_value().find(t.constant_value(), i.constant_value())
            # idx = -1, if t is not found
            return self.manager.Int(idx)
        return self.manager.StrIndexof(s, t, i)

    def walk_str_replace(self, formula, args, **kwargs):
        s, t1, t2 = args
        if s.is_string_constant() and t1.is_string_constant() and t2.is_string_constant():
            return self.manager.String(s.constant_value().replace(t1.constant_value(), t2.constant_value()))
        return self.manager.StrReplace(s, t1, t2)

    def walk_str_substr(self, formula, args, **kwargs):
        s, i, j = args
        if s.is_string_constant() and i.is_int_constant() and j.is_int_constant():
            start_ = i.constant_value()
            end_ = i.constant_value() + j.constant_value()
            res = s.constant_value()[start_:end_]
            return self.manager.String(res)
        return self.manager.StrSubstr(s, i, j)

    def walk_str_prefixof(self, formula, args, **kwargs):
        s, t = args
        if s.is_string_constant() and t.is_string_constant():
            return self.manager.Bool(t.constant_value().startswith(s.constant_value()))
        return self.manager.StrPrefixof(s, t)

    def walk_str_suffixof(self, formula, args, **kwargs):
        s, t = args
        if s.is_string_constant() and t.is_string_constant():
            return self.manager.Bool(t.constant_value().endswith(s.constant_value()))
        return self.manager.StrSuffixof(s, t)

    def walk_str_to_int(self, formula, args, **kwargs):
        s = args[0]
        if s.is_string_constant():
            return self.manager.Int(int(s.constant_value()))
        return self.manager.StrToInt(s)

    def walk_int_to_str(self, formula, args, **kwargs):
        i = args[0]
        if i.is_int_constant():
            return self.manager.String(str(i.constant_value()))
        return self.manager.IntToStr(i)

    def walk_str_to_unit16(self, formula, args, **kwargs):
        return self.manager.StrToUint16(args[0])

    def walk_uint16_to_str(self, formula, args, **kwargs):
        return self.manager.Uint16ToStr(args[0])

    def walk_str_to_uint32(self, formula, args, **kwargs):
        return self.manager.StrToUint32(args[0])

    def walk_uint32_to_str(self, formula, args, **kwargs):
        return self.manager.Uint32ToStr(args[0])

    def walk_array_select(self, formula, args, **kwargs):
        a, i = args
        if a.is_array_value() and i.is_constant():
            return a.array_value_get(i)
        return self.manager.Select(args[0], args[1])

    def walk_array_store(self, formula, args, **kwargs):
        a, i, v = args
        if a.is_array_value() and i.is_constant():
            assign = a.array_value_assigned_values_map()
            assign[i] = v # Add / Overwrite assignment at index i
            return self.manager.Array(a.array_value_index_type(),
                                      a.array_value_default(),
                                      assign)
        return self.manager.Store(a, i, v)

    def walk_array_value(self, formula, args, **kwargs):
        assign = {}
        for i,c in enumerate(args[1::2]):
            assign[c] = args[i+1]
        return self.manager.Array(formula.array_value_index_type(),
                                  args[0],
                                  assign)

<<<<<<< HEAD
=======
    def walk_div(self, formula, args, **kwargs):
        sl = args[0]
        sr = args[1]

        if sl.is_constant() and sr.is_constant():
            l = sl.constant_value()
            r = sr.constant_value()
            if sl.is_real_constant():
                return self.manager.Real(l / r)
            else:
                assert sl.is_int_constant()
                return self.manager.Int(l / r)

        if sl.is_constant():
            if sl.is_zero():
                return sl

        if sr.is_constant():
            if sr.is_one():
                return sl

        return self.manager.Div(sl, sr)
>>>>>>> 2d8c6467

# EOC Simplifier<|MERGE_RESOLUTION|>--- conflicted
+++ resolved
@@ -30,12 +30,8 @@
 
         self.set_function(self.walk_identity, op.SYMBOL, op.REAL_CONSTANT,
                           op.INT_CONSTANT, op.BOOL_CONSTANT, op.BV_CONSTANT,
-<<<<<<< HEAD
-                          op.STR_CONSTANT)
-=======
+                          op.STR_CONSTANT,
                           op.ALGEBRAIC_CONSTANT)
->>>>>>> 2d8c6467
-
         self._validate_simplifications = None
         self.original_walk = self.walk
 
@@ -729,8 +725,6 @@
                                   args[0],
                                   assign)
 
-<<<<<<< HEAD
-=======
     def walk_div(self, formula, args, **kwargs):
         sl = args[0]
         sr = args[1]
@@ -753,6 +747,5 @@
                 return sl
 
         return self.manager.Div(sl, sr)
->>>>>>> 2d8c6467
 
 # EOC Simplifier