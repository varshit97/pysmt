#
# This file is part of pySMT.
#
#   Copyright 2014 Andrea Micheli and Marco Gario
#
#   Licensed under the Apache License, Version 2.0 (the "License");
#   you may not use this file except in compliance with the License.
#   You may obtain a copy of the License at
#
#       http://www.apache.org/licenses/LICENSE-2.0
#
#   Unless required by applicable law or agreed to in writing, software
#   distributed under the License is distributed on an "AS IS" BASIS,
#   WITHOUT WARRANTIES OR CONDITIONS OF ANY KIND, either express or implied.
#   See the License for the specific language governing permissions and
#   limitations under the License.
#
"""Describe all logics supported by pySMT and other logics defined in
the SMTLIB and provides methods to compare and search for particular
logics.
"""
import six

from pysmt.exceptions import UndefinedLogicError, NoLogicAvailableError


class Theory(object):
    """Describes a theory similarly to the SMTLIB 2.0."""
    def __init__(self,
                 arrays = False,
                 arrays_const = False,
                 bit_vectors = False,
                 floating_point = False,
                 integer_arithmetic = False,
                 real_arithmetic = False,
                 integer_difference = False,
                 real_difference = False,
                 linear = True,
                 uninterpreted = False,
                 strings = False):
        self.arrays = arrays
        self.arrays_const = arrays_const
        self.bit_vectors = bit_vectors
        self.floating_point = floating_point
        self.integer_arithmetic = integer_arithmetic
        self.real_arithmetic = real_arithmetic
        self.integer_difference = integer_difference
        self.real_difference = real_difference
        self.linear = linear
        self.uninterpreted = uninterpreted
<<<<<<< HEAD
        self.strings = strings
=======
        assert not arrays_const or arrays, "Cannot set arrays_const w/o arrays"
>>>>>>> 2b1df12d

        return

    def set_lira(self, value=True):
        res = self.copy()
        res.integer_arithmetic = value
        res.real_arithmetic = value
        return res

    def set_linear(self, value=True):
        res = self.copy()
        res.linear = value
        return res

    def set_strings(self, value=True):
        res = self.copy()
        res.strings = value
        return res

    def set_difference_logic(self, value=True):
        res = self.copy()
        if res.integer_arithmetic:
            res.integer_difference = value
        if res.real_arithmetic:
            res.real_difference = value
        return res

    def set_arrays(self, value=True):
        res = self.copy()
        res.arrays = value
        return res

    def set_arrays_const(self, value=True):
        if not self.arrays and value:
            res = self.set_arrays()
        else:
            res = self.copy()
        res.arrays_const = value
        return res

    def copy(self):
        new_theory = Theory(arrays = self.arrays,
                            arrays_const = self.arrays_const,
                            bit_vectors = self.bit_vectors,
                            floating_point = self.floating_point,
                            integer_arithmetic = self.integer_arithmetic,
                            real_arithmetic = self.real_arithmetic,
                            integer_difference = self.integer_difference,
                            real_difference = self.real_difference,
                            linear = self.linear,
<<<<<<< HEAD
                            uninterpreted = self.uninterpreted,
                            strings = self.strings)

=======
                            uninterpreted = self.uninterpreted)
>>>>>>> 2b1df12d
        return new_theory

    def combine(self, other):
        if self.integer_arithmetic and other.integer_arithmetic:
            integer_difference = self.integer_difference and other.integer_difference
        elif self.integer_arithmetic and not other.integer_arithmetic:
            integer_difference = self.integer_difference
        elif not self.integer_arithmetic and other.integer_arithmetic:
            integer_difference = other.integer_difference
        else:
            assert not self.integer_arithmetic and not other.integer_arithmetic
            integer_difference = False

        if self.real_arithmetic and other.real_arithmetic:
            real_difference = self.real_difference and other.real_difference
        elif self.real_arithmetic and not other.real_arithmetic:
            real_difference = self.real_difference
        elif not self.real_arithmetic and other.real_arithmetic:
            real_difference = other.real_difference
        else:
            assert not self.real_arithmetic and not other.real_arithmetic
            real_difference = False

        return Theory(
            arrays=self.arrays or other.arrays,
            arrays_const=self.arrays_const or other.arrays_const,
            bit_vectors=self.bit_vectors or other.bit_vectors,
            floating_point=self.floating_point or other.floating_point,
            integer_arithmetic=self.integer_arithmetic or other.integer_arithmetic,
            real_arithmetic=self.real_arithmetic or other.real_arithmetic,
            integer_difference=integer_difference,
            real_difference=real_difference,
            linear=self.linear and other.linear,
            uninterpreted=self.uninterpreted or other.uninterpreted,
            strings=self.strings or other.strings)


    def __eq__(self, other):
        if other is None or (not isinstance(other, Theory)):
            return False

        return self.arrays == other.arrays and \
            self.arrays_const == other.arrays_const and \
            self.bit_vectors == other.bit_vectors and \
            self.floating_point == other.floating_point and \
            self.integer_arithmetic == other.integer_arithmetic and \
            self.real_arithmetic == other.real_arithmetic and \
            self.integer_difference == other.integer_difference and \
            self.real_difference == other.real_difference and \
            self.linear == other.linear and \
            self.uninterpreted == other.uninterpreted and \
            self.strings == other.strings

    def __ne__(self, other):
        return not (self == other)

    def __le__(self, other):
        if self.integer_difference == other.integer_difference:
            le_integer_difference = True
        elif self.integer_difference and other.integer_arithmetic:
            le_integer_difference = True
        else:
            le_integer_difference = False

        if self.real_difference == other.real_difference:
            le_real_difference = True
        elif self.real_difference and other.real_arithmetic:
            le_real_difference = True
        else:
            le_real_difference = False

        if self.linear == other.linear:
            le_linear = True
        elif self.linear and not other.linear:
            le_linear = True
        else:
            le_linear = False

        return (self.arrays <= other.arrays and
                self.arrays_const <= other.arrays_const and
                self.bit_vectors <= other.bit_vectors and
                self.floating_point <= other.floating_point and
                self.uninterpreted <= other.uninterpreted and
                le_integer_difference and
                self.integer_arithmetic <= other.integer_arithmetic and
                le_real_difference and
                self.real_arithmetic <= other.real_arithmetic and
                le_linear and
                self.strings <= other.strings)

    def __str__(self):
        return "Arrays: %s, " % self.arrays +\
            "ArraysConst: %s, " % self.arrays_const +\
            "BV: %s, " % self.bit_vectors +\
            "FP: %s, " % self.floating_point +\
            "IA: %s, " % self.integer_arithmetic +\
            "RA: %s, " % self.real_arithmetic +\
            "ID: %s, " % self.integer_difference +\
            "RD: %s, " % self.real_difference +\
            "Linear: %s, " % self.linear +\
            "EUF: %s" % self.uninterpreted +\
            "STRING: %s"% self.strings

    __repr__ = __str__


class Logic(object):
    """Describes a Logic similarly to the way they are defined in the SMTLIB 2.0

    Note: We define more Logics than the ones defined in the SMTLib
    2.0.  See LOGICS for a list of all the logics and SMTLIB2_LOGICS
    for the restriction to the ones defined in SMTLIB2.0
    """

    def __init__(self, name, description,
                 quantifier_free = False,
                 theory=None,
                 arrays=False,
                 arrays_const=False,
                 bit_vectors=False,
                 floating_point=False,
                 integer_arithmetic=False,
                 real_arithmetic=False,
                 integer_difference=False,
                 real_difference=False,
                 linear=True,
                 uninterpreted=False,
                 strings = False):

        self.name = name
        self.description = description
        self.quantifier_free = quantifier_free
        if theory is None:
            self.theory = Theory(arrays=arrays,
                                 arrays_const=arrays_const,
                                 bit_vectors=bit_vectors,
                                 floating_point=floating_point,
                                 integer_arithmetic=integer_arithmetic,
                                 real_arithmetic=real_arithmetic,
                                 integer_difference=integer_difference,
                                 real_difference=real_difference,
                                 linear=linear,
                                 uninterpreted=uninterpreted,
                                 strings=strings)
        else:
            self.theory = theory

        return

    def get_quantified_version(self):
        """Returns the quantified version of logic."""
        if self.quantifier_free:
            return self
        target_logic = Logic(name="", description="",
                             quantifier_free=False,
                             theory=self.theory)
        return get_closer_pysmt_logic(target_logic)

    def is_quantified(self):
        """Return whether the logic supports quantifiers."""
        return not self.quantifier_free

    def __str__(self):
        return self.name

    def __repr__(self):
        return str(self)

    def __eq__(self, other):
        if other is None or (not isinstance(other, Logic)):
            return False

        return self.name == other.name and \
            self.description == other.description and \
            self.quantifier_free == other.quantifier_free and \
            self.theory == other.theory

    def __ne__(self, other):
        return not (self == other)

    def __lt__(self, other):
        return (self != other) and (self.__le__(other))

    def __le__(self, other):
        return (self.theory <= other.theory and
                self.quantifier_free >= other.quantifier_free)

    def __ge__(self, other):
        return (other.__le__(self))

    def __gt__(self, other):
        return (other.__lt__(self))

    def __hash__(self):
        return hash(self.name)

# Logics

QF_BOOL = Logic(name="QF_BOOL",
                description=\
                """The simplest logic: quantifier-free boolean logic.""",
                quantifier_free=True)


BOOL = Logic(name="BOOL",
             description=\
             """Quantified boolean logic.""")
QBF=BOOL # Provide additional name for consistency with literature


AUFLIA = Logic(name="AUFLIA",
               description=\
"""Closed formulas over the theory of linear integer arithmetic and
arrays extended with free sort and function symbols but restricted to
arrays with integer indices and values.""",
               arrays=True,
               integer_arithmetic=True,
               uninterpreted=True)

ALIA = Logic(name="ALIA",
             description=\
"""Closed formulas over the theory of linear integer arithmetic and
arrays.""",
             arrays=True,
             integer_arithmetic=True)


AUFLIRA = Logic(name="AUFLIRA",
                description=\
"""Closed linear formulas with free sort and function symbols over
one- and two-dimentional arrays of integer index and real value.""",
                arrays=True,
                integer_arithmetic=True,
                real_arithmetic=True,
                uninterpreted=True)


AUFNIRA = Logic(name="AUFNIRA",
                description=\
"""Closed formulas with free function and predicate symbols over a
theory of arrays of arrays of integer index and real value.""",
                arrays=True,
                integer_arithmetic=True,
                real_arithmetic=True,
                linear=False,
                uninterpreted=True)


LRA = Logic(name="LRA",
            description=\
"""Closed linear formulas in linear real arithmetic.""",
            real_arithmetic=True)


LIA = Logic(name="LIA",
            description=\
"""Closed linear formulas in linear integer arithmetic.""",
            integer_arithmetic=True)


UFLIRA = Logic(name="UFLIRA",
                description=\
"""Closed linear formulas with free sort and function symbols in
linear and real arithmetic.""",
                integer_arithmetic=True,
                real_arithmetic=True,
                linear=True,
                uninterpreted=True)


QF_UFLIRA = Logic(name="QF_UFLIRA",
                description=\
"""Quantifier-free, closed linear formulas with free sort and function symbols in
linear and real arithmetic.""",
                integer_arithmetic=True,
                real_arithmetic=True,
                linear=True,
                quantifier_free=True,
                uninterpreted=True)


NIA = Logic(name="NIA",
            description=\
"""Closed formulas in non-linear integer arithmetic.""",
            integer_arithmetic=True,
            linear=False)


NRA = Logic(name="NRA",
            description=\
"""Closed formulas in non-linear real arithmetic.""",
            real_arithmetic=True,
            linear=False)


QF_ABV = Logic(name="QF_ABV",
               description=\
"""Closed quantifier-free formulas over the theory of bitvectors and
bitvector arrays.""",
               quantifier_free=True,
               arrays=True,
               bit_vectors=True)


QF_AUFBV = Logic(name="QF_AUFBV",
                 description=\
"""Closed quantifier-free formulas over the theory of bitvectors and
bitvector arrays extended with free sort and function symbols.""",
                 quantifier_free=True,
                 arrays=True,
                 bit_vectors=True,
                 uninterpreted=True)


QF_AUFLIA = Logic(name="QF_AUFLIA",
                  description=\
"""Closed quantifier-free linear formulas over the theory of integer
arrays extended with free sort and function symbols.""",
                  quantifier_free=True,
                  arrays=True,
                  integer_arithmetic=True,
                  uninterpreted=True)


QF_ALIA = Logic(name="QF_ALIA",
                description=\
"""Closed quantifier-free linear formulas over the theory of integer
arrays.""",
                quantifier_free=True,
                arrays=True,
                integer_arithmetic=True)


QF_AX = Logic(name="QF_AX",
              description=\
"""Closed quantifier-free formulas over the theory of arrays with
extensionality.""",
              quantifier_free=True,
              arrays=True)


QF_BV = Logic(name="QF_BV",
              description=\
"""Closed quantifier-free formulas over the theory of fixed-size
bitvectors.""",
              quantifier_free=True,
              bit_vectors=True)


QF_IDL = Logic(name="QF_IDL",
               description=\
"""Difference Logic over the integers. In essence, Boolean
combinations of inequations of the form x - y < b where x and y are
integer variables and b is an integer constant.""",
               quantifier_free=True,
               integer_arithmetic=True,
               integer_difference=True)


QF_LIA = Logic(name="QF_LIA",
               description=\
"""Unquantified linear integer arithmetic. In essence, Boolean
combinations of inequations between linear polynomials over integer
variables.""",
               quantifier_free=True,
               integer_arithmetic=True)


QF_LRA = Logic(name="QF_LRA",
               description=\
"""Unquantified linear real arithmetic. In essence, Boolean
combinations of inequations between linear polynomials over real
variables.""",
               quantifier_free=True,
               real_arithmetic=True)

QF_NIA = Logic(name="QF_NIA",
               description=\
"""Quantifier-free integer arithmetic.""",
               quantifier_free=True,
               integer_arithmetic=True,
               linear=False)


QF_NRA = Logic(name="QF_NRA",
               description=\
"""Quantifier-free real arithmetic.""",
               quantifier_free=True,
               real_arithmetic=True,
               linear=False)


QF_RDL = Logic(name="QF_RDL",
               description=\
"""Difference Logic over the reals. In essence, Boolean combinations
of inequations of the form x - y < b where x and y are real variables
and b is a rational constant.""",
               real_arithmetic=True,
               quantifier_free=True,
               real_difference=True)


QF_UF = Logic(name="QF_UF",
              description=\
"""Unquantified formulas built over a signature of uninterpreted
(i.e., free) sort and function symbols.""",
              quantifier_free=True,
              uninterpreted=True)

UF = Logic(name="UF",
           description=\
"""Quantified formulas built over a signature of uninterpreted
(i.e., free) sort and function symbols.""",
           uninterpreted=True)


QF_UFBV = Logic(name="QF_UFBV",
                description=\
"""Unquantified formulas over bitvectors with uninterpreted sort
function and symbols.""",
                quantifier_free=True,
                bit_vectors=True,
                uninterpreted=True)


QF_UFIDL = Logic(name="QF_UFIDL",
                 description=\
"""Difference Logic over the integers (in essence) but with
uninterpreted sort and function symbols?""",
                 quantifier_free=True,
                 integer_arithmetic=True,
                 integer_difference=True,
                 uninterpreted=True)


QF_UFLIA = Logic(name="QF_UFLIA",
                 description=\
"""Unquantified linear integer arithmetic with uninterpreted sort and
function symbols.""",
                 quantifier_free=True,
                 integer_arithmetic=True,
                 uninterpreted=True)


QF_UFLRA = Logic(name="QF_UFLRA",
                 description=\
"""Unquantified linear real arithmetic with uninterpreted sort and
function symbols.""",
                 quantifier_free=True,
                 real_arithmetic=True,
                 uninterpreted=True)


QF_UFNRA = Logic(name="QF_UFNRA",
                 description=\
"""Unquantified non-linear real arithmetic with uninterpreted sort and
function symbols.""",
                 quantifier_free=True,
                 real_arithmetic=True,
                 linear=False,
                 uninterpreted=True)


QF_UFNIA = Logic(name="QF_UFNIA",
                 description=\
"""Unquantified non-linear integer arithmetic with uninterpreted sort and
function symbols.""",
                 quantifier_free=True,
                 integer_arithmetic=True,
                 linear=False,
                 uninterpreted=True)


UFLRA = Logic(name="UFLRA",
              description=\
"""Linear real arithmetic with uninterpreted sort and function
symbols.""",
              real_arithmetic=True,
              uninterpreted=True)


UFNIA = Logic(name="UFNIA",
              description=\
"""Non-linear integer arithmetic with uninterpreted sort and function
symbols.""",
              integer_difference=True,
              linear=False,
              uninterpreted=True)

<<<<<<< HEAD
QF_SLIA = Logic(name="QF_SLIA",
              description=\
""" Don't know clearly what to write here //GL """,
            integer_arithmetic=True,
            quantifier_free=True,
            uninterpreted=True,
            strings=True)
=======
QF_AUFBVLIRA = Logic(name="QF_AUFBVLIRA",
                     description=\
                     """Quantifier free Arrays, Bitvectors and LIRA""",
                     linear=True,
                     uninterpreted=True,
                     quantifier_free=True,
                     arrays=True,
                     bit_vectors=True,
                     integer_arithmetic=True,
                     real_arithmetic=True)
>>>>>>> 2b1df12d

AUTO = Logic(name="Auto",
             description="Special logic used to indicate that the logic to be used depends on the formula.")

SMTLIB2_LOGICS = frozenset([ AUFLIA,
                             AUFLIRA,
                             AUFNIRA,
                             ALIA,
                             LRA,
                             LIA,
                             NIA,
                             NRA,
                             UFLRA,
                             UFNIA,
                             UFLIRA,
                             QF_ABV,
                             QF_AUFBV,
                             QF_AUFLIA,
                             QF_ALIA,
                             QF_AX,
                             QF_BV,
                             QF_IDL,
                             QF_LIA,
                             QF_LRA,
                             QF_NIA,
                             QF_NRA,
                             QF_RDL,
                             QF_UF,
                             QF_UFBV ,
                             QF_UFIDL,
                             QF_UFLIA,
                             QF_UFLRA,
                             QF_UFNRA,
                             QF_UFNIA,
                             QF_UFLIRA,
                             QF_SLIA
                         ])

LOGICS = SMTLIB2_LOGICS | frozenset([ QF_BOOL, BOOL, QF_AUFBVLIRA])

QF_LOGICS = frozenset(_l for _l in LOGICS if _l.quantifier_free)

#
# This is the set of logics supported by the current version of pySMT
#
PYSMT_LOGICS = frozenset([QF_BOOL, QF_IDL, QF_LIA, QF_LRA, QF_RDL, QF_UF, QF_UFIDL,
                          QF_UFLIA, QF_UFLRA, QF_UFLIRA,
                          BOOL, LRA, LIA, UFLIRA, UFLRA,
<<<<<<< HEAD
                          QF_BV, QF_UFBV, QF_SLIA])
BV_LOGICS = frozenset([QF_BV, QF_UFBV])
=======
                          QF_BV, QF_UFBV,
                          QF_ABV, QF_AUFBV, QF_AUFLIA, QF_ALIA, QF_AX,
                          QF_AUFBVLIRA
                      ])

# PySMT Supports constant arrays: We auto-generate these logics
#     QF_AUFBV  becomes QF_AUFBV*
#
ext_logics = set()
for l in PYSMT_LOGICS:
    if l.theory.arrays:
        new_theory = l.theory.copy()
        new_theory.arrays_const = True
        nl = Logic(name=l.name+"*",
                   description=l.description+" (Extended with Const Arrays)",
                   quantifier_free=l.quantifier_free,
                   theory=new_theory)
        ext_logics.add(nl)

LOGICS = LOGICS | frozenset(ext_logics)
PYSMT_LOGICS = PYSMT_LOGICS | frozenset(ext_logics)
>>>>>>> 2b1df12d

PYSMT_QF_LOGICS = frozenset(_l for _l in PYSMT_LOGICS if _l.quantifier_free)

BV_LOGICS = frozenset(_l for _l in PYSMT_LOGICS if _l.theory.bit_vectors)
ARRAYS_LOGICS = frozenset(_l for _l in PYSMT_LOGICS if _l.theory.arrays)
ARRAYS_CONST_LOGICS = frozenset(_l for _l in PYSMT_LOGICS \
                                if _l.theory.arrays_const)


def get_logic_by_name(name):
    """Returns the Logic that matches the provided name."""
    for logic in LOGICS:
        if logic.name.lower() == name.lower(): return logic
    raise UndefinedLogicError(name)


def convert_logic_from_string(name):
    """Helper function to parse function arguments.

    This takes a logic or a string or None, and returns a logic or None.
    """
    if name is not None and isinstance(name, six.string_types):
        name = get_logic_by_name(name)
    return name

def get_logic_name(quantifier_free=False,
                   arrays=False,
                   arrays_const=False,
                   bit_vectors=False,
                   floating_point=False,
                   integer_arithmetic=False,
                   real_arithmetic=False,
                   integer_difference=False,
                   real_difference=False,
                   linear=True,
                   uninterpreted=False,
                   strings=False):
    """Returns the name of the Logic that matches the given properties."""

    return get_logic(quantifier_free,
                     arrays,
                     arrays_const,
                     bit_vectors,
                     floating_point,
                     integer_arithmetic,
                     real_arithmetic,
                     integer_difference,
                     real_difference,
                     linear,
                     uninterpreted,
                     strings).name

def get_logic(quantifier_free=False,
              arrays=False,
              arrays_const=False,
              bit_vectors=False,
              floating_point=False,
              integer_arithmetic=False,
              real_arithmetic=False,
              integer_difference=False,
              real_difference=False,
              linear=True,
              uninterpreted=False,
              strings=False):
    """Returns the Logic that matches the given properties.

    Equivalent (but better) to executing get_logic_by_name(get_logic_name(...))
    """

    for logic in LOGICS:
        if (  logic.quantifier_free == quantifier_free and
              logic.theory.arrays == arrays and \
              logic.theory.arrays_const == arrays_const and \
              logic.theory.bit_vectors == bit_vectors and \
              logic.theory.floating_point == floating_point and \
              logic.theory.integer_arithmetic == integer_arithmetic and \
              logic.theory.real_arithmetic == real_arithmetic and \
              logic.theory.integer_difference == integer_difference and \
              logic.theory.real_difference == real_difference and \
              logic.theory.linear == linear and \
              logic.theory.uninterpreted == uninterpreted and \
              logic.theory.strings == strings):
            return logic
    raise UndefinedLogicError


def most_generic_logic(logics):
    """Given a set of logics, return the most generic one.

    If a unique most generic logic does not exists, throw an error.
    """
    res = [ l for l in logics if all(l >= x for x in logics)]

    if len(res) != 1:
        raise NoLogicAvailableError("Could not find the most generic "
                                    "logic for %s." % str(logics))
    return res[0]


def get_closer_logic(supported_logics, logic):
    """
    Returns the smaller supported logic that is greater or equal to
    the given logic. Raises NoLogicAvailableError if the solver
    does not support the given logic.

    """
    res = [l for l in supported_logics if logic <= l]
    if len(res) == 0:
        raise NoLogicAvailableError("Logic %s is not supported" % logic)
    return min(res)


def get_closer_pysmt_logic(target_logic):
    """Returns the closer logic supported by PYSMT."""
    return get_closer_logic(PYSMT_LOGICS, target_logic)


def get_closer_smtlib_logic(target_logic):
    """Returns the closer logic supported by SMT-LIB 2.0."""
    if target_logic == QF_BOOL:
        return QF_UF
    if target_logic == BOOL:
        return LRA
    return get_closer_logic(SMTLIB2_LOGICS, target_logic)<|MERGE_RESOLUTION|>--- conflicted
+++ resolved
@@ -48,12 +48,8 @@
         self.real_difference = real_difference
         self.linear = linear
         self.uninterpreted = uninterpreted
-<<<<<<< HEAD
         self.strings = strings
-=======
         assert not arrays_const or arrays, "Cannot set arrays_const w/o arrays"
->>>>>>> 2b1df12d
-
         return
 
     def set_lira(self, value=True):
@@ -103,13 +99,9 @@
                             integer_difference = self.integer_difference,
                             real_difference = self.real_difference,
                             linear = self.linear,
-<<<<<<< HEAD
                             uninterpreted = self.uninterpreted,
                             strings = self.strings)
 
-=======
-                            uninterpreted = self.uninterpreted)
->>>>>>> 2b1df12d
         return new_theory
 
     def combine(self, other):
@@ -599,7 +591,7 @@
               linear=False,
               uninterpreted=True)
 
-<<<<<<< HEAD
+
 QF_SLIA = Logic(name="QF_SLIA",
               description=\
 """ Don't know clearly what to write here //GL """,
@@ -607,7 +599,7 @@
             quantifier_free=True,
             uninterpreted=True,
             strings=True)
-=======
+
 QF_AUFBVLIRA = Logic(name="QF_AUFBVLIRA",
                      description=\
                      """Quantifier free Arrays, Bitvectors and LIRA""",
@@ -618,7 +610,7 @@
                      bit_vectors=True,
                      integer_arithmetic=True,
                      real_arithmetic=True)
->>>>>>> 2b1df12d
+
 
 AUTO = Logic(name="Auto",
              description="Special logic used to indicate that the logic to be used depends on the formula.")
@@ -667,10 +659,7 @@
 PYSMT_LOGICS = frozenset([QF_BOOL, QF_IDL, QF_LIA, QF_LRA, QF_RDL, QF_UF, QF_UFIDL,
                           QF_UFLIA, QF_UFLRA, QF_UFLIRA,
                           BOOL, LRA, LIA, UFLIRA, UFLRA,
-<<<<<<< HEAD
-                          QF_BV, QF_UFBV, QF_SLIA])
-BV_LOGICS = frozenset([QF_BV, QF_UFBV])
-=======
+                          QF_BV, QF_UFBV, QF_SLIA,
                           QF_BV, QF_UFBV,
                           QF_ABV, QF_AUFBV, QF_AUFLIA, QF_ALIA, QF_AX,
                           QF_AUFBVLIRA
@@ -692,7 +681,7 @@
 
 LOGICS = LOGICS | frozenset(ext_logics)
 PYSMT_LOGICS = PYSMT_LOGICS | frozenset(ext_logics)
->>>>>>> 2b1df12d
+
 
 PYSMT_QF_LOGICS = frozenset(_l for _l in PYSMT_LOGICS if _l.quantifier_free)
 
