#
# This file is part of pySMT.
#
#   Copyright 2014 Andrea Micheli and Marco Gario
#
#   Licensed under the Apache License, Version 2.0 (the "License");
#   you may not use this file except in compliance with the License.
#   You may obtain a copy of the License at
#
#       http://www.apache.org/licenses/LICENSE-2.0
#
#   Unless required by applicable law or agreed to in writing, software
#   distributed under the License is distributed on an "AS IS" BASIS,
#   WITHOUT WARRANTIES OR CONDITIONS OF ANY KIND, either express or implied.
#   See the License for the specific language governing permissions and
#   limitations under the License.
#
"""The FormulaManager is used to create formulae.

All objects are memoized so that two syntactically equivalent formulae
are represented by the same object.

The FormulaManager provides many more constructors than the operators
defined (operators.py). This is because many operators are rewritten,
and therefore are only virtual. Common examples are GE, GT that are
rewritten as LE and LT. Similarly, the operator Xor is rewritten using
its definition.
"""

import collections

from fractions import Fraction
from six.moves import xrange

import pysmt.typing as types
import pysmt.operators as op

from pysmt.utils import is_python_integer, is_python_string
from pysmt.fnode import FNode, FNodeContent
from pysmt.exceptions import NonLinearError, UndefinedSymbolError
from pysmt.walkers.identitydag import IdentityDagWalker

class FormulaManager(object):
    """FormulaManager is responsible for the creation of all formulae."""

    def __init__(self, env=None):
        self.env = env
        # Attributes for handling symbols and formulae
        self.formulae = {}
        self.symbols = {}
        self._fresh_guess = 0
        # get_type() from TypeChecker will be initialized lazily
        self.get_type = None
        self._next_free_id = 1

        self.int_constants = {}
        self.real_constants = {}
        self.string_constants = {}

        self.true_formula = self.create_node(node_type=op.BOOL_CONSTANT,
                                             args=tuple(),
                                             payload=True)
        self.false_formula = self.create_node(node_type=op.BOOL_CONSTANT,
                                              args=tuple(),
                                              payload=False)
        return

    def _do_type_check_real(self, formula):
        self.get_type(formula)

    def _do_type_check(self, formula):
        self.get_type = self.env.stc.get_type
        self._do_type_check = self._do_type_check_real
        return self._do_type_check(formula)

    def create_node(self, node_type, args, payload=None):
        content = FNodeContent(node_type, args, payload)
        if content in self.formulae:
            return self.formulae[content]
        else:
            n = FNode(content, self._next_free_id)
            self._next_free_id += 1
            self.formulae[content] = n
            self._do_type_check(n)
            return n

    def _create_symbol(self, name, typename=types.BOOL):
        if len(name) == 0:
            raise ValueError("Empty string is not a valid name")
        n = self.create_node(node_type=op.SYMBOL,
                             args=tuple(),
                             payload=(name, typename))
        self.symbols[name] = n
        return n

    def new_fresh_symbol(self, typename, base="FV%d"):
        count = self._fresh_guess
        while (base % count) in self.symbols:
            count = count + 1

        name = (base % count)
        self._fresh_guess = count + 1
        v = self.Symbol(name, typename)
        assert v is not None
        return v

    def get_symbol(self, name):
        try:
            return self.symbols[name]
        except KeyError:
            raise UndefinedSymbolError(name)

    def get_all_symbols(self):
        return self.symbols.values()

    def get_or_create_symbol(self, name, typename):
        s = self.symbols.get(name, None)
        if s is None:
            return self._create_symbol(name, typename)
        if not s.symbol_type() == typename:
            raise TypeError("%s != %s" % (s.symbol_type(), typename))
        return s

    # Node definitions start here

    def Symbol(self, name, typename=types.BOOL):
        v = self.get_or_create_symbol(name, typename)
        return v

    def FreshSymbol(self, typename=types.BOOL, template=None):
        if template is None:
            return self.new_fresh_symbol(typename)
        else:
            return self.new_fresh_symbol(typename, template)


    def ForAll(self, variables, formula):
        """ Creates an expression of the form:
            Forall variables. formula(variables)

        Restrictions:
         - Formula must be of boolean type
         - Variables must be BOOL, REAL or INT
        """
        if len(variables) > 0:
            n = self.create_node(node_type=op.FORALL,
                                 args=(formula,),
                                 payload=tuple(variables))
            return n
        else:
            return formula


    def Exists(self, variables, formula):
        """ Creates an expression of the form:
            Exists variables. formula(variables)

        Restrictions:
         - Formula must be of boolean type
         - Variables must be BOOL, REAL or INT
        """
        if len(variables) > 0:
            n = self.create_node(node_type=op.EXISTS,
                                 args=(formula,),
                                 payload=tuple(variables))
            return n
        else:
            return formula


    def Function(self, vname, params):
        """Returns the function application of vname to params.

        Note: Applying a 0-arity function returns the function itself.
        """
        if len(params) == 0:
            return vname
        assert len(params) == len(vname.symbol_type().param_types)
        n = self.create_node(node_type=op.FUNCTION,
                             args=tuple(params),
                             payload=vname)
        return n


    def Not(self, formula):
        """ Creates an expression of the form:
            not formula

        Restriction: Formula must be of boolean type
        """
        if formula.is_not():
            return formula.arg(0)
        n = self.create_node(node_type=op.NOT, args=(formula,))
        return n


    def Implies(self, left, right):
        """ Creates an expression of the form:
            left -> right

        Restriction: Left and Right must be of boolean type
        """
        n = self.create_node(node_type=op.IMPLIES, args=(left, right))
        return n


    def Iff(self, left, right):
        """ Creates an expression of the form:
            left <-> right

        Restriction: Left and Right must be of boolean type
        """
        n = self.create_node(node_type=op.IFF, args=(left, right))
        return n


    def Minus(self, left, right):
        """ Creates an expression of the form:
            left - right

        Restriction: Left and Right must be both INT or REAL type
        """
        n = self.create_node(node_type=op.MINUS, args=(left, right))
        return n


    def Times(self, left, right):
        """ Creates an expression of the form:
            left * right

        Restriction:
          - Left and Right must be both INT or REAL type
          - Only linear expressions are allowed
        """
        n = self.create_node(node_type=op.TIMES, args=(left, right))
        return n


    def Div(self, left, right):
        """ Creates an expression of the form:
            left / right

        Restriction:
          - Left and Right must be both REAL type
          - Right is a constant
        """
        if not right.is_constant(types.REAL):
            raise NonLinearError
        inverse = Fraction(1) / right.constant_value()
        return self.Times(left, self.Real(inverse))


    def Equals(self, left, right):
        """ Creates an expression of the form:
            left = right

        Restriction: Left and Right must be both REAL or INT type
        """
        n = self.create_node(node_type=op.EQUALS,
                             args=(left, right))
        return n


    def GE(self, left, right):
        """ Creates an expression of the form:
            left >= right

        Restriction: Left and Right must be both REAL or INT type
        """
        n = self.create_node(node_type=op.LE, args=(right, left))
        return n


    def GT(self, left, right):
        """ Creates an expression of the form:
            left > right

        Restriction: Left and Right must be both REAL or INT type
        """
        n = self.create_node(node_type=op.LT, args=(right, left))
        return n


    def LE(self, left, right):
        """ Creates an expression of the form:
            left <= right

        Restriction: Left and Right must be both REAL or INT type
        """
        n = self.create_node(node_type=op.LE, args=(left, right))
        return n


    def LT(self, left, right):
        """ Creates an expression of the form:
            left < right

        Restriction: Left and Right must be both REAL or INT type
        """
        n = self.create_node(node_type=op.LT, args=(left, right))
        return n


    def Ite(self, iff, left, right):
        """ Creates an expression of the form:
            if( iff ) then  left  else  right

        Restriction:
          - Iff must be BOOL
          - Left and Right must be both of the same type
        """
        n = self.create_node(node_type=op.ITE, args=(iff, left, right))
        return n


    def Real(self, value):
        """ Returns a Real-type constant of the given value.

        value can be:
          - A Fraction(n,d)
          - A tuple (n,d)
          - A long or int n
          - A float
        """
        if value in self.real_constants:
            return self.real_constants[value]

        if type(value) == Fraction:
            val = value
        elif type(value) == tuple:
            val = Fraction(value[0], value[1])
        elif is_python_integer(value):
            val = Fraction(value, 1)
        elif type(value) == float:
            val = Fraction.from_float(value)
        else:
            raise TypeError("Invalid type in constant. The type was:" + \
                            str(type(value)))

        n = self.create_node(node_type=op.REAL_CONSTANT,
                             args=tuple(),
                             payload=val)
        self.real_constants[value] = n
        return n

    def Int(self, value):
        """Return a constant of type INT."""
        if value in self.int_constants:
            return self.int_constants[value]

        if is_python_integer(value):
            n = self.create_node(node_type=op.INT_CONSTANT,
                                 args=tuple(),
                                 payload=value)
            self.int_constants[value] = n
            return n
        else:
            raise TypeError("Invalid type in constant. The type was:" + \
                            str(type(value)))
    def String(self, value):
        """Return a constant of type STRING."""
        if value in self.string_constants:
            return self.string_constants[value]

        if is_python_string(value):
            n = self.create_node(node_type=op.STR_CONSTANT,
                                 args=tuple(),
                                 payload=value)
            self.string_constants[value] = n
            return n
        else:
            raise TypeError("Invalid type in constant. The type was:" + \
                            str(type(value)))

    def TRUE(self):
        """Return the boolean constant True."""
        return self.true_formula

    def FALSE(self):
        """Return the boolean constant False."""
        return self.false_formula

    def Bool(self, value):
        if type(value) != bool:
            raise TypeError("Expecting bool, got %s" % type(value))

        if value:
            return self.true_formula
        else:
            return self.false_formula


    def And(self, *args):
        """ Returns a conjunction of terms.

        This function has polimorphic arguments:
          - And(a,b,c)
          - And([a,b,c])

        Restriction: Arguments must be boolean
        """
        tuple_args = self._polymorph_args_to_tuple(args)

        if len(tuple_args) == 0:
            n = self.TRUE()
        elif len(tuple_args) == 1:
            n = tuple_args[0]
        else:
            n = self.create_node(node_type=op.AND,
                                 args=tuple_args)
        return n


    def Or(self, *args):
        """ Returns an disjunction of terms.

        This function has polimorphic n-arguments:
          - Or(a,b,c)
          - Or([a,b,c])

        Restriction: Arguments must be boolean
        """
        tuple_args = self._polymorph_args_to_tuple(args)

        if len(tuple_args) == 0:
            n = self.FALSE()
        elif len(tuple_args) == 1:
            n = tuple_args[0]
        else:
            n = self.create_node(node_type=op.OR,
                                 args=tuple_args)
        return n


    def Plus(self, *args):
        """ Returns an sum of terms.

        This function has polimorphic n-arguments:
          - Plus(a,b,c)
          - Plus([a,b,c])

        Restriction:
         - Arguments must be all of the same type
         - Arguments must be INT or REAL
        """
        tuple_args = self._polymorph_args_to_tuple(args)
        if len(tuple_args) == 0:
            raise TypeError("Cannot create a Plus without arguments.")

        if len(tuple_args) == 1:
            n = tuple_args[0]
        else:
            n = self.create_node(node_type=op.PLUS,
                                 args=tuple_args)
        return n

    def ToReal(self, formula):
        """ Cast a formula to real type. """
        t = self.env.stc.get_type(formula)
        if t == types.REAL:
            # Ignore casting of a Real
            return formula
        elif t == types.INT:
            if formula.is_int_constant():
                return self.Real(formula.constant_value())
            return self.create_node(node_type=op.TOREAL,
                                    args=(formula,))
        else:
            raise TypeError("Argument is of type %s, but INT was expected!\n" % t)


    def AtMostOne(self, *args):
        """ At most one of the bool expressions can be true at anytime.

        This using a quadratic encoding:
           A -> !(B \/ C)
           B -> !(C)
        """
        bool_exprs = self._polymorph_args_to_tuple(args)
        constraints = []
        for (i, elem) in enumerate(bool_exprs[:-1], start=1):
            constraints.append(self.Implies(elem,
                                            self.Not(self.Or(bool_exprs[i:]))))
        return self.And(constraints)


    def ExactlyOne(self, *args):
        """ Encodes an exactly-one constraint on the boolean symbols.

        This using a quadratic encoding:
           A \/ B \/ C
           A -> !(B \/ C)
           B -> !(C)
        """
        args = self._polymorph_args_to_tuple(args)
        return self.And(self.Or(*args),
                        self.AtMostOne(*args))

    def AllDifferent(self, *args):
        """ Encodes the 'all-different' constraint using two possible
        encodings.

        AllDifferent(x, y, z) := (x != y) & (x != z) & (y != z)
        """
        exprs = self._polymorph_args_to_tuple(args)
        res = []
        for i, a in enumerate(exprs):
            for b in exprs[i+1:]:
                res.append(self.Not(self.Equals(a, b)))
        return self.And(res)

    def Xor(self, left, right):
        """Returns the xor of left and right: left XOR right """
        return self.Not(self.Iff(left, right))

    def Min(self, *args):
        """Returns the encoding of the minimum expression within args"""
        exprs = self._polymorph_args_to_tuple(args)
        assert len(exprs) > 0
        if len(exprs) == 1:
            return exprs[0]
        elif len(exprs) == 2:
            a, b = exprs
            return self.Ite(self.LE(a, b), a, b)
        else:
            h = len(exprs) // 2
            return self.Min(self.Min(exprs[0:h]), self.Min(exprs[h:]))

    def Max(self, *args):
        """Returns the encoding of the maximum expression within args"""
        exprs = self._polymorph_args_to_tuple(args)
        assert len(exprs) > 0
        if len(exprs) == 1:
            return exprs[0]
        elif len(exprs) == 2:
            a, b = exprs
            return self.Ite(self.LE(a, b), b, a)
        else:
            h = len(exprs) // 2
            return self.Max(self.Max(exprs[0:h]), self.Max(exprs[h:]))

    def EqualsOrIff(self, left, right):
        """Returns Equals() or Iff() depending on the type of the arguments.

        This can be used to deal with ambiguous cases where we might be
        dealing with both Theory and Boolean atoms.
        """
        type_ = self.env.stc.get_type(left)
        if type_.is_bool_type():
            return self.Iff(left, right)
        else:
            return self.Equals(left, right)

    # BitVectors
    def BV(self, value, width=None):
        """Return a constant of type BitVector.

        value can be either:
        - a string of 0s and 1s
        - a string starting with "#b" followed by a sequence of 0s and 1s
        - an integer number s.t. 0 <= value < 2**width

        In order to create the BV representation of a signed integer,
        the SBV() method shall be used.
        """

        if type(value) is str:
            if value.startswith("#b"):
                str_width = len(value)-2
                value = int(value[2:],2)
            elif all(v in ["0", "1"] for v in value):
                str_width = len(value)
                value = int(value, 2)
            else:
                raise ValueError("Expecting binary value as string, got %s" \
                                 " instead." % value)

            if width is not None and width != str_width:
                raise ValueError("Specified width does not match string width" \
                                 " (%d != %d)" % (width, str_width))
            width = str_width

        if width is None:
            raise ValueError("Need to specify a width for the constant")

        if is_python_integer(value):
            if value < 0:
                raise ValueError("Cannot specify a negative value: %d" % value)
            if value >= 2**width:
                raise ValueError("Cannot express %d in %d bits" % (value, width))

            n = self.create_node(node_type=op.BV_CONSTANT,
                                 args=tuple(),
                                 payload=(value, width))
            return n
        else:
            raise TypeError("Invalid type in constant. The type was:" + \
                            str(type(value)))

    def SBV(self, value, width=None):
        """Returns a constant of type BitVector interpreting the sign.

        If the specified value is an integer, it is converted in the
        2-complement representation of the given number, otherwise the
        behavior is the same as BV().
        """
        if is_python_integer(value):
            if width is None:
                raise ValueError("Need to specify a width for the constant")

            min_val = -(2**(width-1))
            max_val = (2**(width-1)) - 1
            if value < min_val:
                raise ValueError("Cannot represent a value (%d) lower than %d" \
                                 " in %d bits" % (value, min_val, width))
            if value > max_val:
                raise ValueError("Cannot represent a value (%d) greater than " \
                                 "%d in %d bits" % (value, max_val, width))

            if value >= 0:
                return self.BV(value, width)
            else:
                comp_value = (2**width) + value # value is negative!
                return self.BV(comp_value, width)
        else:
            return self.BV(value, width=width)

    def BVOne(self, width):
        """Returns the bit-vector representing the unsigned one."""
        return self.BV(1, width=width)

    def BVZero(self, width):
        """Returns the bit-vector with all bits set to zero."""
        return self.BV(0, width=width)

    def BVNot(self, formula):
        """Returns the bitvector Not(bv)"""
        return self.create_node(node_type=op.BV_NOT,
                                args=(formula,),
                                payload=(formula.bv_width(),))

    def BVAnd(self, left, right):
        """Returns the Bit-wise AND of two bitvectors of the same size."""
        return self.create_node(node_type=op.BV_AND,
                                args=(left,right),
                                payload=(left.bv_width(),))

    def BVOr(self, left, right):
        """Returns the Bit-wise OR of two bitvectors of the same size."""
        return self.create_node(node_type=op.BV_OR,
                                args=(left,right),
                                payload=(left.bv_width(),))

    def BVXor(self, left, right):
        """Returns the Bit-wise XOR of two bitvectors of the same size."""
        return self.create_node(node_type=op.BV_XOR,
                                args=(left,right),
                                payload=(left.bv_width(),))

    def BVConcat(self, left, right):
        """Returns the Concatenation of the two BVs"""
        return self.create_node(node_type=op.BV_CONCAT,
                                args=(left,right),
                                payload=(left.bv_width()+right.bv_width(),))

    def BVExtract(self, formula, start=0, end=None):
        """Returns the slice of formula from start to end (inclusive)."""
        if end is None: end = formula.bv_width()-1
        assert is_python_integer(start) and is_python_integer(end)
        assert end >= start and start >= 0, "Start: %d ; End: %d" % (start,end)
        size = end-start+1

        assert size <= formula.bv_width(), \
            "Invalid size: start=%d, end=%d, width=%d" % \
            (start, end, formula.bv_width())
        return self.create_node(node_type=op.BV_EXTRACT,
                                args=(formula,),
                                payload=(size, start, end))

    def BVULT(self, left, right):
        """Returns the formula left < right."""
        return self.create_node(node_type=op.BV_ULT,
                                args=(left, right))

    def BVUGT(self, left, right):
        """Returns the formula left > right."""
        return self.create_node(node_type=op.BV_ULT,
                                args=(right, left))

    def BVULE(self, left, right):
        """Returns the formula left <= right."""
        return self.create_node(node_type=op.BV_ULE,
                                args=(left, right))

    def BVUGE(self, left, right):
        """Returns the formula left >= right."""
        return self.create_node(node_type=op.BV_ULE,
                                args=(right, left))

    def BVNeg(self, formula):
        """Returns the arithmetic negation of the BV."""
        return self.create_node(node_type=op.BV_NEG,
                                args=(formula,),
                                payload=(formula.bv_width(),))

    def BVAdd(self, left, right):
        """Returns the sum of two BV."""
        return self.create_node(node_type=op.BV_ADD,
                                args=(left, right),
                                payload=(left.bv_width(),))

    def BVSub(self, left, right):
        """Returns the difference of two BV."""
        return self.create_node(node_type=op.BV_SUB,
                                args=(left, right),
                                payload=(left.bv_width(),))

    def BVMul(self, left, right):
        """Returns the product of two BV."""
        return self.create_node(node_type=op.BV_MUL,
                                args=(left, right),
                                payload=(left.bv_width(),))

    def BVUDiv(self, left, right):
        """Returns the division of the two BV."""
        return self.create_node(node_type=op.BV_UDIV,
                                args=(left, right),
                                payload=(left.bv_width(),))

    def BVURem(self, left, right):
        """Returns the reminder of the two BV."""
        return self.create_node(node_type=op.BV_UREM,
                                args=(left, right),
                                payload=(left.bv_width(),))

    def BVLShl(self, left, right):
        """Returns the logical left shift the BV."""
        if is_python_integer(right):
            right = self.BV(right, left.bv_width())
        return self.create_node(node_type=op.BV_LSHL,
                                args=(left, right),
                                payload=(left.bv_width(),))

    def BVLShr(self, left, right):
        """Returns the logical right shift the BV."""
        if is_python_integer(right):
            right = self.BV(right, left.bv_width())
        return self.create_node(node_type=op.BV_LSHR,
                                args=(left, right),
                                payload=(left.bv_width(),))

    def BVRol(self, formula, steps):
        """Returns the LEFT rotation of the BV by the number of steps."""
        if not is_python_integer(steps):
            raise TypeError("BVRol: 'steps' should be an integer. Got %s" % steps)
        return self.create_node(node_type=op.BV_ROL,
                                args=(formula,),
                                payload=(formula.bv_width(), steps))

    def BVRor(self, formula, steps):
        """Returns the RIGHT rotation of the BV by the number of steps."""
        if not is_python_integer(steps):
            raise TypeError("BVRor: 'steps' should be an integer. Got %s" % steps)
        return self.create_node(node_type=op.BV_ROR,
                                args=(formula,),
                                payload=(formula.bv_width(), steps))

    def BVZExt(self, formula, increase):
        """Returns the extension of the BV with 'increase' additional bits

        New bits are set to zero.
        """
        if not is_python_integer(increase):
            raise TypeError("BVZext: 'increase' should be an integer. Got %s" % increase)
        return self.create_node(node_type=op.BV_ZEXT,
                                args=(formula,),
                                payload=(formula.bv_width()+increase,
                                         increase))

    def BVSExt(self, formula, increase):
        """Returns the signed extension of the BV with 'increase' additional bits

        New bits are set according to the most-significant-bit.
        """
        if not is_python_integer(increase):
            raise TypeError("BVSext: 'increase' should be an integer. Got %s" % increase)
        return self.create_node(node_type=op.BV_SEXT,
                                args=(formula,),
                                payload=(formula.bv_width()+increase,
                                         increase))

    def BVSLT(self, left, right):
        """Returns the SIGNED LOWER-THAN comparison for BV."""
        return self.create_node(node_type=op.BV_SLT,
                                args=(left, right))

    def BVSLE(self, left, right):
        """Returns the SIGNED LOWER-THAN-OR-EQUAL-TO comparison for BV."""
        return self.create_node(node_type=op.BV_SLE,
                                args=(left, right))

    def BVComp(self, left, right):
        """Returns a BV of size 1 equal to 0 if left is equal to right,
        otherwise 1 is returned."""
        return self.create_node(node_type=op.BV_COMP,
                                args=(left, right),
                                payload=(1,))

    def BVSDiv(self, left, right):
        """Returns the SIGNED DIVISION of left by right"""
        return self.create_node(node_type=op.BV_SDIV,
                                args=(left, right),
                                payload=(left.bv_width(),))

    def BVSRem(self, left, right):
        """Returns the SIGNED REMAINDER of left divided by right"""
        return self.create_node(node_type=op.BV_SREM,
                                args=(left, right),
                                payload=(left.bv_width(),))

    def BVAShr(self, left, right):
        """Returns the RIGHT arithmetic rotation of the left BV by the number
        of steps specified by the right BV."""
        return self.create_node(node_type=op.BV_ASHR,
                                args=(left, right),
                                payload=(left.bv_width(),))

    def BVNand(self, left, right):
        """Returns the NAND composition of left and right."""
        return self.BVNot(self.BVAnd(left, right))

    def BVNor(self, left, right):
        """Returns the NOR composition of left and right."""
        return self.BVNot(self.BVOr(left, right))

    def BVXnor(self, left, right):
        """Returns the XNOR composition of left and right."""
        return self.BVOr(self.BVAnd(left, self.BVNot(right)),
                         self.BVAnd(self.BVNot(left), right))

    def BVSGT(self, left, right):
        """Returns the SIGNED GREATER-THAN comparison for BV."""
        return self.BVSLT(right, left)

    def BVSGE(self, left, right):
        """Returns the SIGNED GREATER-THAN-OR-EQUAL-TO comparison for BV."""
        return self.BVSLE(right, left)

    def BVSMod(self, left, right):
        """Returns the SIGNED MODULUS of left divided by right."""
        # According to SMT-LIB standard (2015-06-23) BVSMod is defined as follows
        # http://smtlib.cs.uiowa.edu/logics-all.shtml#QF_BV
        #
        # For all terms s,t of sort (_ BitVec m), where 0 < m,
        # (bvsmod s t) abbreviates
        # (let ((?msb_s ((_ extract |m-1| |m-1|) s))
        #       (?msb_t ((_ extract |m-1| |m-1|) t)))
        #   (let ((abs_s (ite (= ?msb_s #b0) s (bvneg s)))
        #         (abs_t (ite (= ?msb_t #b0) t (bvneg t))))
        #     (let ((u (bvurem abs_s abs_t)))
        #       (ite (= u (_ bv0 m))
        #            u
        #       (ite (and (= ?msb_s #b0) (= ?msb_t #b0))
        #            u
        #       (ite (and (= ?msb_s #b1) (= ?msb_t #b0))
        #            (bvadd (bvneg u) t)
        #       (ite (and (= ?msb_s #b0) (= ?msb_t #b1))
        #            (bvadd u t)
        #            (bvneg u))))))))
        m = left.bv_width()
        s = left
        t = right
        zero_1 = self.BV("#b0")
        one_1 = self.BV("#b1")

        msb_s = self.BVExtract(s, m-1, m-1)
        msb_t = self.BVExtract(t, m-1, m-1)
        abs_s = self.Ite(self.Equals(msb_s, zero_1), s, self.BVNeg(s))
        abs_t = self.Ite(self.Equals(msb_t, zero_1), t, self.BVNeg(t))
        u = self.BVURem(abs_s, abs_t)

        cond1 = self.Equals(u, self.BV(0, m))
        cond2 = self.And(self.Equals(msb_s, zero_1), self.Equals(msb_t, zero_1))
        cond3 = self.And(self.Equals(msb_s, one_1), self.Equals(msb_t, zero_1))
        cond4 = self.And(self.Equals(msb_s, zero_1), self.Equals(msb_t, one_1))

        case3 = self.BVAdd(self.BVNeg(u), t)
        case4 = self.BVAdd(u, t)
        case5 = self.BVNeg(u)

        return self.Ite(self.Or(cond1, cond2), u,
                        self.Ite(cond3, case3, self.Ite(cond4, case4, case5)))

    def BVRepeat(self, formula, count=1):
        """Returns the concatenation of count copies of formula."""
        res = formula
        for _ in xrange(count-1):
            res = self.BVConcat(res, formula)
        return res

<<<<<<< HEAD
    def StrLength(self, formula):
        """Returns the length of a formula resulting a String"""
        return self.create_node(node_type=op.STR_LENGTH, args=(formula,))

    def StrConcat(self, *args):
        """Returns the concatenation of n Strings.

        s1, s2, ..., and sn are String terms.
        String concatenation takes at least 2 arguments.
        """
        tuple_args = self._polymorph_args_to_tuple(args)
        if len(tuple_args) <= 1:
            raise TypeError("Cannot create a Str_Concat without arguments.")
        return self.create_node(node_type=op.STR_CONCAT, args=tuple_args)

    def StrContains(self, s, t):
        """Returns wether the String s contains the String t.

        s and t are String terms.
        """
        return self.create_node(node_type=op.STR_CONTAINS, args=(s, t))

    def StrIndexOf(self, s, t, i):
        """Returns the position of the first occurrence of t in s after the index i.

        s and t being a non empty strings and i a non-negative integer.
        It returns -1 if the value to search for never occurs.
        """
        return self.create_node(node_type=op.STR_INDEXOF, args=(s, t, i))

    def StrReplace(self, s, t1, t2):
        """Returns a new string where the first occurrence of t1 is replace by t2.

        where s, t1 and t2 are string terms, t1 is non-empty.
        """
        return self.create_node(node_type=op.STR_REPLACE, args=(s, t1, t2))

    def StrSubstr(self, s, i, j):
        """Returns a substring of s starting at i and ending at j+i.

        where s is a string term and i, j are integer terms.
        """
        return self.create_node(node_type=op.STR_SUBSTR, args=(s, i, j))

    def StrPrefixOf(self, s, t):
        """Returns whether the s is a prefix of the string t.

        where s and t are string terms.
        """
        return self.create_node(node_type=op.STR_PREFIXOF, args=(s, t))

    def StrSuffixOf(self, s, t):
        """Returns whether the string s is a suffix of the string t.

        where s and t are string terms.
        """
        return self.create_node(node_type=op.STR_SUFFIXOF, args=(s, t))

    def StrToInt(self, s):
        """Returns the corresponding natural number of s is valid;

        If s is not valid, it returns -1.
        #MG: What does valid mean in this context?
        """
        return self.create_node(node_type=op.STR_TO_INT, args=(s,))

    def IntToStr(self, x):
        """Returns the corresponding String representing the natural number x.

        where x is an integer term. If x is not a natural number it
        returns the empty String.
        """
        return self.create_node(node_type=op.INT_TO_STR, args=(x, ))

    def StrCharAt(self, s, i):
        """Returns a single character String at position i.

        s is a string term and i is an integer term. i is the position.
        """
        return self.create_node(node_type=op.STR_CHARAT, args=(s, i))
=======
    def Select(self, arr, idx):
        """Creates a node representing an array selection."""
        n = self.create_node(node_type=op.ARRAY_SELECT, args=(arr, idx))
        return n

    def Store(self, arr, idx, val):
        """Creates a node representing an array update."""
        n = self.create_node(node_type=op.ARRAY_STORE, args=(arr, idx, val))
        return n
>>>>>>> 2b1df12d

    def Array(self, idx_type, default, assigned_values=None):
        """Creates a node representing an array having index type equal to
           idx_type, initialized with default values.

           If assigned_values is specified, then it must be a map from
           constants of type idx_type to values of the same type as
           default and the array is initialized correspondingly.
        """
        if not isinstance(idx_type, types.PySMTType):
            raise TypeError("idx_type is not a valid type: '%s'" % idx_type)

        args = [default]
        if assigned_values:
            for k in sorted(assigned_values):
                if not k.is_constant():
                    raise ValueError("Array initialization indexes must be constants")
                # It is useless to represent assignments equal to the default
                if assigned_values[k] != default:
                    args.append(k)
                    args.append(assigned_values[k])
        n = self.create_node(node_type=op.ARRAY_VALUE, args=tuple(args),
                             payload=idx_type)
        return n

    def normalize(self, formula):
        """ Returns the formula normalized to the current Formula Manager.

        This method is useful to contextualize a formula coming from another
        formula manager.
        E.g., f_a is defined with the FormulaManager a, and we want to obtain f_b
              that is the formula f_a expressed on the FormulaManager b :
               f_b = b.normalize(f_a)
        """
        # TODO: name clash with formula normalization
        # TODO: Move this out of the manager and into ad-hoc function
        normalizer = IdentityDagWalker(self.env)
        return normalizer.walk(formula)

    def _polymorph_args_to_tuple(self, args):
        """ Helper function to return a tuple of arguments from args.

        This function is used to allow N-ary operators to express their arguments
        both as a list of arguments or as a tuple of arguments: e.g.,
           And([a,b,c]) and And(a,b,c)
        are both valid, and they are converted into a tuple (a,b,c) """

        if len(args) == 1 and isinstance(args[0], collections.Iterable):
            args = args[0]
        return tuple(args)

    def __contains__(self, node):
        """Checks whether the given node belongs to this formula manager.

        This overloads the 'in' operator, making it possible to write:

           E.g., if x in formula_manager: ...
        """
        if node._content in self.formulae:
            return self.formulae[node._content] == node
        else:
            return False

#EOC FormulaManager<|MERGE_RESOLUTION|>--- conflicted
+++ resolved
@@ -898,7 +898,6 @@
             res = self.BVConcat(res, formula)
         return res
 
-<<<<<<< HEAD
     def StrLength(self, formula):
         """Returns the length of a formula resulting a String"""
         return self.create_node(node_type=op.STR_LENGTH, args=(formula,))
@@ -979,7 +978,7 @@
         s is a string term and i is an integer term. i is the position.
         """
         return self.create_node(node_type=op.STR_CHARAT, args=(s, i))
-=======
+
     def Select(self, arr, idx):
         """Creates a node representing an array selection."""
         n = self.create_node(node_type=op.ARRAY_SELECT, args=(arr, idx))
@@ -989,7 +988,6 @@
         """Creates a node representing an array update."""
         n = self.create_node(node_type=op.ARRAY_STORE, args=(arr, idx, val))
         return n
->>>>>>> 2b1df12d
 
     def Array(self, idx_type, default, assigned_values=None):
         """Creates a node representing an array having index type equal to
