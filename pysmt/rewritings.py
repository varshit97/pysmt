--- conflicted
+++ resolved
@@ -252,11 +252,8 @@
         self.set_function(self.walk_constant, *op.CONSTANTS)
         self.set_function(self.walk_theory_op, *op.THEORY_OPERATORS)
         self.set_function(self.walk_theory_relation, *op.RELATIONS)
-<<<<<<< HEAD
         self.set_function(self.walk_theory_relation, *op.STR_OPERATORS)
         self.set_function(self.walk_theory_op, *op.ARRAY_OPERATORS)
-=======
->>>>>>> 2d8c6467
 
     def convert(self, formula):
         """ Converts the given formula in NNF """
@@ -403,16 +400,8 @@
         #    res = Q(vars, res)
         self.set_function(self.walk_error, *op.ALL_TYPES)
         self.set_function(self.walk_quantifier, *op.QUANTIFIERS)
-<<<<<<< HEAD
-        self.set_function(self.walk_constant, *op.CONSTANTS)
-        self.set_function(self.walk_theory_op, *op.BV_OPERATORS)
-        self.set_function(self.walk_theory_op, *op.LIRA_OPERATORS)
-        self.set_function(self.walk_theory_op, *op.ARRAY_OPERATORS)
-        self.set_function(self.walk_theory_op, *op.STR_OPERATORS)
-=======
         self.set_function(self.walk_theory_op, *op.THEORY_OPERATORS)
         self.set_function(self.walk_constant, *op.CONSTANTS)
->>>>>>> 2d8c6467
         self.set_function(self.walk_theory_relation, *op.RELATIONS)
 
         self.set_function(self.walk_symbol, op.SYMBOL)
