# cache: true # This yields random results
language: python

build_image: shippableimages/ubuntu1404_python

python:
  - 2.7
  - 3.3
  - 3.4


before_install:
 #  set up a virtualenv and activate the python version that you want to use
   - mkdir -p $HOME/bldve/
   - if [ "$VIRTUALENV_PYTHON" == "pypy" ]; then apt-get install -y pypy; virtualenv -p "`which pypy`" $HOME/bldve; else virtualenv -p $SHIPPABLE_PYTHON $HOME/bldve/; fi
   - source $HOME/bldve/bin/activate


install:
  - pip install nose
  - pip install coverage
  - pip install six
  - source shippable.sh $PYSMT_SOLVER;


# Multiple envs will cause multiple build across multiple python versions.
# We test the following:
# 1. PySMT w/o solvers
# 2. PySMT with one solver at the time
#
env:
  global:
    # Source Mirror:
    - secure: IzzUEuWb2+h3gzttT0237NDkptzu4UvPN1okinDgm4Rx0uADXVWJy6gvcWaeL8F6tl8KGkpcFvzGHmwj7RGGRk8AAj+OVf+VilSlWwNe1g8SYHwxOPrTgD4ECX3860hleeI3F2DD+yFIo9Hgw3ZiHBsfbombtFGTB5WWwUgezXsENMKuNJ580MN8+c3I4IV44pSXJ179GluJ3O1e/xUkwJ5/nvysWd4q7wqJ6aIz5ZFMFhs/FKAbeEdtmmGODn2FspGJ+iKVyc0IbQpzLJO1MeizBXnGZfN9Ojv7mkPJcgzqFMjvLnpCJAEmZl3BzJFc0j9xxILvrrjHU/TKrlJkSw==
    # Binaries Mirror:
    - secure: nuGI4WDZOFDezaSxQUKyOP19iqRmQSASv5tpCCsryQ3AtI3in/1dYndDUwmzGYfoVkHTOsf6n4O3XEAruktPpVZzLSlek9zcr8v0IERTfzhoGCWRqqYDrDoCU6Hc2WYyGOhGGEzfldsY1EVMx5+LsVz0JoVZFe75CO6oWvuEYVYRmeJYzKQWLuXXwQMkfYulX1ouF1b5JCdeepbUfwcf4o34RPrd6eLoL7Y1RT4SBsR0uX4lpnWvUB2qqoyOEvu/hXt9Zft57tW4OY2GUdlRlj/Hx/5fPIFGYJmsGu7BM/+Q1cLgZnyyH0mxaHtBkjt8ecMwUc/9PbNJ2alZDmIMyw==
  matrix:
    - PYSMT_SOLVER="msat"
    - PYSMT_SOLVER="z3"
    - PYSMT_SOLVER="cvc4"
    - PYSMT_SOLVER="yices"
    - PYSMT_SOLVER="cudd"
    - PYSMT_SOLVER="picosat"
    - PYSMT_SOLVER="msat_wrap"

matrix:
  exclude:
    - python: 3.3
      env: PYSMT_SOLVER="z3"
    - python: 3.4
      env: PYSMT_SOLVER="z3"
    - python: 3.3
      env: PYSMT_SOLVER="cvc4"
    - python: 3.4
      env: PYSMT_SOLVER="cvc4"
    - python: 3.3
      env: PYSMT_SOLVER="yices"
    - python: 3.4
      env: PYSMT_SOLVER="yices"
    - python: 3.3
      env: PYSMT_SOLVER="cudd"
    - python: 3.4
      env: PYSMT_SOLVER="cudd"


# Make folders for the reports
before_script:
  - mkdir -p shippable/testresults
  - mkdir -p shippable/codecoverage
  - export PYTHONPATH="$PYTHONPATH:$TRAVIS_BUILD_DIR/.smt_solvers/mathsat-5.2.12-linux-x86_64/python:$TRAVIS_BUILD_DIR/.smt_solvers/mathsat-5.2.12-linux-x86_64/python/build/lib.linux-x86_64-$TRAVIS_PYTHON_VERSION"
  - export PYTHONPATH="$PYTHONPATH:$TRAVIS_BUILD_DIR/.smt_solvers/z3_bin/lib/python2.7/dist-packages"
  # We have 2 different paths for CVC4 1) if we compile 2) if we download the binary
  - export PYTHONPATH="$PYTHONPATH:$TRAVIS_BUILD_DIR/.smt_solvers/CVC4-68f22235a62f5276b206e9a6692a85001beb8d42/builds/src/bindings/python"
  - export PYTHONPATH="$PYTHONPATH:$TRAVIS_BUILD_DIR/.smt_solvers/CVC4_bin/share/pyshared:$TRAVIS_BUILD_DIR/.smt_solvers/CVC4_bin/lib/pyshared"
  - export PYTHONPATH="$PYTHONPATH:$TRAVIS_BUILD_DIR/.smt_solvers/pyices-aa0b91c39aa00c19c2160e83aad822dc468ce328/build/lib.linux-x86_64-2.7"
  - export PYTHONPATH="$PYTHONPATH:$TRAVIS_BUILD_DIR/.smt_solvers/pycudd2.0.2/pycudd"
  - export PYTHONPATH="$PYTHONPATH:$TRAVIS_BUILD_DIR/.smt_solvers/picosat-960:$TRAVIS_BUILD_DIR/.smt_solvers/picosat-960/build/lib.linux-x86_64-$TRAVIS_PYTHON_VERSION"


script:
  - ./install.py --check
<<<<<<< HEAD
  - if [ "$PYSMT_SOLVER" == "msat_wrap" ]; then cd $TRAVIS_BUILD_DIR/pysmt/test/smtlib/bin; cp $TRAVIS_BUILD_DIR/.smt_solvers/mathsat-5.2.12-linux-x86_64/bin/mathsat .; mv mathsat.solver.sh.template mathsat.solver.sh; cd $TRAVIS_BUILD_DIR/; fi
=======
>>>>>>> aa0a07e2
  - nosetests pysmt -v --processes=4 --process-timeout=360 --with-xunit --xunit-file=shippable/testresults/nosetests.xml

# Push of container is disabled
# commit_container: gario/shippable_pysmt<|MERGE_RESOLUTION|>--- conflicted
+++ resolved
@@ -79,10 +79,7 @@
 
 script:
   - ./install.py --check
-<<<<<<< HEAD
   - if [ "$PYSMT_SOLVER" == "msat_wrap" ]; then cd $TRAVIS_BUILD_DIR/pysmt/test/smtlib/bin; cp $TRAVIS_BUILD_DIR/.smt_solvers/mathsat-5.2.12-linux-x86_64/bin/mathsat .; mv mathsat.solver.sh.template mathsat.solver.sh; cd $TRAVIS_BUILD_DIR/; fi
-=======
->>>>>>> aa0a07e2
   - nosetests pysmt -v --processes=4 --process-timeout=360 --with-xunit --xunit-file=shippable/testresults/nosetests.xml
 
 # Push of container is disabled
