--- conflicted
+++ resolved
@@ -13,510 +13,8 @@
 # WITHOUT WARRANTIES OR CONDITIONS OF ANY KIND, either express or implied.
 # See the License for the specific language governing permissions and
 # limitations under the License.
-<<<<<<< HEAD
-
-from six.moves.urllib import request as urllib2
-from six.moves import input
-
-import os
-import tarfile
-import sys
-import platform
-import zipfile
-import argparse
-
-################################################################################
-# Base variables
-
-CWD = os.path.dirname(os.path.abspath(__file__))
-BASE_DIR = os.path.join(CWD, ".smt_solvers")
-PATHS = []
-PYTHON = sys.executable
-
-# Address of a mirror website containing packages to avoid continuous
-# downloads from original websites in CI
-mirror = os.environ.get('PYSMT_INSTALL_MIRROR')
-# Download a binary version of the compiled solver (Used by CI)
-bin_mirror = os.environ.get('PYSMT_BIN_MIRROR')
-
-
-################################################################################
-# Link generators
-
-def get_msat_download_link(archive_name):
-    if mirror is not None:
-        return mirror + "/" + archive_name
-    return "http://mathsat.fbk.eu/download.php?file=%s" % archive_name
-
-def get_z3_download_link(git_version):
-    if mirror is not None:
-        return mirror + ("/z3-%s.zip" % git_version)
-    return "http://download-codeplex.sec.s-msft.com/Download/SourceControlFileDownload.ashx?ProjectName=z3&changeSetId=%s" % git_version
-
-def get_cvc4_download_link(git_version):
-    if mirror is not None:
-        return mirror + ("/cvc4-%s.tar.gz" % git_version)
-    return "https://codeload.github.com/CVC4/CVC4/tar.gz/%s" % git_version
-
-def get_yices_download_link(archive_name):
-    if mirror is not None:
-        return mirror + "/" + archive_name
-    return "http://yices.csl.sri.com/cgi-bin/yices2-newnewdownload.cgi?file=%s&accept=I+Agree" % archive_name
-
-def get_pyices_download_link(git_version):
-    if mirror is not None:
-        return mirror + ("/pyices-%s.tar.gz" % git_version)
-    return "https://codeload.github.com/cheshire/pyices/tar.gz/%s" % git_version
-
-def get_pycudd_download_link(archive_name):
-    if mirror is not None:
-        return mirror + "/" + archive_name
-    return "http://bears.ece.ucsb.edu/ftp/pub/pycudd2.0/%s" % archive_name
-
-def get_picosat_download_link(archive_name):
-    if mirror is not None:
-        return mirror + "/" + archive_name
-    return "http://fmv.jku.at/picosat/%s" % archive_name
-
-
-################################################################################
-# Utility functions
-
-def get_architecture_bits():
-    """Returns the native word width of this architecture. E.g. 32 or 64"""
-    is_64bits = sys.maxsize > 2**32
-    if is_64bits:
-        return 64
-    else:
-        return 32
-
-def get_python_version():
-    """Returns the current python version as string E.g. '2.7'"""
-    return "%d.%d" % sys.version_info[0:2]
-
-def get_architecture():
-    """Returns the short name of the architecture in use. E.g. 'x86_64'"""
-    return platform.machine()
-
-def untar(fname, directory=".", mode='r:gz'):
-    """Extracts the tarfile using the specified mode in the given directory."""
-    tfile = tarfile.open(fname, mode)
-    tfile.extractall(directory)
-
-def unzip(fname, directory="."):
-    """Unzips the given archive into the given directory"""
-    with zipfile.ZipFile(fname, "r") as myzip:
-        myzip.extractall(directory)
-
-def download(url, file_name):
-    """Downloads the given url into the given file name"""
-    u = urllib2.urlopen(url)
-    f = open(file_name, 'wb')
-    meta = u.info()
-    if len(meta.get("Content-Length")) > 0:
-        file_size = int(meta.get("Content-Length"))
-        print("Downloading: %s Bytes: %s" % (file_name, file_size))
-
-    block_sz = 8192
-    count = 0
-    while True:
-        buff = u.read(block_sz)
-        if not buff:
-            break
-
-        f.write(buff)
-        if len(meta.get("Content-Length")) > 0 and sys.stdout.isatty():
-            count += len(buff)
-            perc = (float(count) / float(file_size)) * 100.0
-            str_perc = "%.1f%%" % perc
-            sys.stdout.write('\r')
-            sys.stdout.write(str_perc)
-            sys.stdout.write(" " * (10 - len(str_perc)))
-
-    print("")
-    f.close()
-
-################################################################################
-# Installers
-
-def install_msat(options):
-    """Installer for the MathSAT5 solver python interafce"""
-
-    base_name =  "mathsat-5.2.12-linux-%s" % get_architecture()
-    archive_name = "%s.tar.gz" % base_name
-    archive = os.path.join(BASE_DIR, archive_name)
-    dir_path = os.path.join(BASE_DIR, base_name)
-
-    # Download the mathsat release if needed
-    if not os.path.exists(archive):
-        download(get_msat_download_link(archive_name), archive)
-
-    # clear the destination directory, if any
-    if os.path.exists(dir_path):
-        os.system("rm -rf %s" % dir_path)
-
-    # Extract the MathSAT5 distribution
-    untar(archive, BASE_DIR)
-
-    # Build the python wrapper
-    os.system('cd %s/python; %s setup.py build' % (dir_path, PYTHON))
-
-    # Save the paths
-    PATHS.append("%s/python" % dir_path)
-    PATHS.append("%s/python/build/lib.linux-%s-%s" % (dir_path, get_architecture(), get_python_version()))
-
-
-def install_z3(options):
-    """Installer for the Z3 solver python interafce"""
-
-    git = "cee7dd39444c9060186df79c2a2c7f8845de415b"
-    base_name =  "z3"
-    archive_name = "%s.zip" % base_name
-    archive = os.path.join(BASE_DIR, archive_name)
-    dir_path = os.path.join(BASE_DIR, base_name)
-    install_path = os.path.join(BASE_DIR, "z3_bin")
-
-    # Use precompiled version of the solver
-    if bin_mirror is not None:
-        bin_archive = os.path.join(bin_mirror, archive_name)
-        download(bin_archive, archive)
-        unzip(archive, install_path)
-        PATHS.append("%s/lib/python2.7/dist-packages" % install_path)
-        return
-
-    # Download the z3 release if needed
-    if not os.path.exists(archive):
-        download(get_z3_download_link(git), archive)
-
-    # Clear the destination directory, if any
-    if os.path.exists(dir_path):
-        os.system("rm -rf %s" % dir_path)
-
-    # Extract the Z3 distribution
-    unzip(archive, dir_path)
-
-    # Creating the path in which z3 will be installed
-    if not os.path.exists(install_path):
-        os.mkdir(install_path)
-    else:
-        os.system("rm -rf %s/*" % install_path)
-
-    #Building Z3 and its wrapper
-    os.system("cd %s; perl -pi -e 's/\\t/        /' scripts/update_api.py" % dir_path)
-    os.system("cd %s; %s scripts/mk_make.py --prefix=%s" % (dir_path, PYTHON, install_path))
-    os.system("cd %s/build; make -j%d; make install" % (dir_path, options.make_j))
-
-    # Save the paths
-    PATHS.append("%s/lib/python%s/dist-packages" % (get_python_version(), install_path))
-
-
-
-def install_cvc4(options):
-    """Installer for the CVC4 solver python interafce"""
-
-    git = "68f22235a62f5276b206e9a6692a85001beb8d42"
-    base_name =  "CVC4-%s" % git
-    archive_name = "%s.tar.gz" % base_name
-    archive = os.path.join(BASE_DIR, archive_name)
-    dir_path = os.path.join(BASE_DIR, base_name)
-
-    # Use precompiled version of the solver
-    if bin_mirror is not None:
-        bin_archive = os.path.join(bin_mirror, archive_name)
-        download(bin_archive, archive)
-        untar(archive, BASE_DIR)
-        PATHS.append("%s/CVC4_bin/share/pyshared" % BASE_DIR)
-        PATHS.append("%s/CVC4_bin/lib/pyshared" % BASE_DIR)
-        return
-
-    # Download the cvc4 release if needed
-    if not os.path.exists(archive):
-        download(get_cvc4_download_link(git), archive)
-
-    # clear the destination directory, if any
-    if os.path.exists(dir_path):
-        os.system("rm -rf %s" % dir_path)
-
-    # Extract the CVC4 distribution
-    untar(archive, BASE_DIR)
-
-    # Patch the distribution to avoid a known problem
-    os.system("cd %s; patch -p1 -i %s/patches/cvc4_wrapper.patch" % (dir_path, CWD))
-
-    # Prepare the building system
-    os.system("cd %s; bash autogen.sh;" % dir_path)
-    # Build ANTLR
-    os.system("cd %s/contrib; bash get-antlr-3.4;" % dir_path)
-    # Configure and build CVC4
-    os.system("cd %s; \
-    ./configure --enable-language-bindings=python \
-                --with-antlr-dir=%s/antlr-3.4 ANTLR=%s/antlr-3.4/bin/antlr3; make " %\
-              (dir_path, dir_path, dir_path))
-    # Fix the paths of the bindings
-    os.system("cd %s/builds/src/bindings/python; mv .libs/CVC4.so.3.0.0 ./_CVC4.so" % dir_path)
-
-    # Save the paths
-    PATHS.append("%s/builds/src/bindings/python" % dir_path)
-
-
-
-def install_yices(options):
-    """Installer for the Yices solver python interafce"""
-
-    base_name =  "yices-2.3.0"
-    archive_name = "%s-%s-unknown-linux-gnu-static-gmp.tar.gz" % (base_name, get_architecture())
-    archive = os.path.join(BASE_DIR, archive_name)
-    dir_path = os.path.join(BASE_DIR, base_name)
-    yices_path = os.path.join(BASE_DIR, "yices_bin")
-
-    # Download the yices release if needed
-    if not os.path.exists(archive):
-        download(get_yices_download_link(archive_name), archive)
-
-    # clear the destination directory, if any
-    if os.path.exists(dir_path):
-        os.system("rm -rf %s" % dir_path)
-
-    # Extract the Yices distribution
-    untar(archive, BASE_DIR)
-
-    # Prepare an empty folder for installing yices
-    if not os.path.exists(yices_path):
-        os.mkdir(yices_path)
-    else:
-        os.system("rm -rf %s" % yices_path)
-
-    # Install Yices in 'yices_path'
-    os.system("cd %s; ./install-yices %s" % (dir_path, yices_path))
-
-    # pyices
-    pyices_git = "aa0b91c39aa00c19c2160e83aad822dc468ce328"
-    pyices_base_name =  "pyices-%s" % pyices_git
-    pyices_archive_name = "%s.tar.gz" % pyices_base_name
-    pyices_archive = os.path.join(BASE_DIR, pyices_archive_name)
-    pyices_dir_path = os.path.join(BASE_DIR, pyices_base_name)
-
-    # Download pyices if needed
-    if not os.path.exists(pyices_archive):
-        download(get_pyices_download_link(pyices_git), pyices_archive)
-
-    # clear the destination directory, if any
-    if os.path.exists(pyices_dir_path):
-        os.system("rm -rf %s" % pyices_dir_path)
-
-    # Extract the pyices distribution
-    untar(pyices_archive, BASE_DIR)
-
-    # Build pyices
-    os.system("export YICES_PATH=\"%s\"; cd %s; %s setup.py install --user" % (yices_path, pyices_dir_path, PYTHON))
-
-    # Save the paths
-    PATHS.append("%s/build/lib.linux-%s-%s" % (pyices_dir_path, get_architecture(), get_python_version()))
-
-
-
-def install_pycudd(options):
-    """Installer for the CUDD library python interafce"""
-
-    base_name =  "pycudd2.0.2"
-    archive_name = "%s.tar.gz" % base_name
-    archive = os.path.join(BASE_DIR, archive_name)
-    dir_path = os.path.join(BASE_DIR, base_name)
-
-    # Use precompiled version of the solver
-    if bin_mirror is not None:
-        bin_archive = os.path.join(bin_mirror, archive_name)
-        download(bin_archive, archive)
-        untar(archive, BASE_DIR)
-        PATHS.append("%s/lib/python2.7/dist-packages" % dir_path)
-        return
-
-    # Download pycudd if needed
-    if not os.path.exists(archive):
-        download(get_pycudd_download_link(archive_name), archive)
-
-    # clear the destination directory, if any
-    if os.path.exists(dir_path):
-        os.system("rm -rf %s" % dir_path)
-
-    # Extract the pycudd distribution
-    untar(archive, BASE_DIR)
-
-    # patch the distribution
-    os.system("cd %s; patch -p1 -i %s/patches/pycudd.patch" % (dir_path, CWD))
-
-    # Select the correct Makefile to be used
-    makefile = "Makefile"
-    if get_architecture_bits() == 64:
-        makefile = "Makefile_64bit"
-
-    # Build the pycudd
-    # NOTE: -j is not supported by this building system
-    os.system("cd %s/cudd-2.4.2; ./setup.sh; make -f %s" % (dir_path, makefile))
-    os.system("cd %s/cudd-2.4.2; make -f %s libso" % (dir_path, makefile))
-    os.system("cd %s/pycudd; make" % dir_path)
-
-    # Save the paths
-    PATHS.append("%s/pycudd" % dir_path)
-
-
-
-def install_picosat(options):
-    """Installer for the CUDD library python interafce"""
-
-    base_name =  "picosat-960"
-    archive_name = "%s.tar.gz" % base_name
-    archive = os.path.join(BASE_DIR, archive_name)
-    dir_path = os.path.join(BASE_DIR, base_name)
-
-    # Download picosat if needed
-    if not os.path.exists(archive):
-        download(get_picosat_download_link(archive_name), archive)
-
-    # clear the destination directory, if any
-    if os.path.exists(dir_path):
-        os.system("rm -rf %s" % dir_path)
-
-    # Extract the picosat distribution
-    untar(archive, BASE_DIR)
-
-    # patch the distribution
-    os.system("cd %s; patch -p1 -i %s/patches/picosat.patch" % (dir_path, CWD))
-
-    # Build picosat
-    os.system("cd %s; bash configure; make; python setup.py build" % dir_path)
-
-    # Save the paths
-    PATHS.append("%s" % dir_path)
-    PATHS.append("%s/build/lib.linux-%s-%s" % (dir_path, get_architecture(), get_python_version()))
-
-
-def check_install():
-    """Checks which solvers are visible to pySMT."""
-
-    from pysmt.shortcuts import Solver
-    from pysmt.exceptions import NoSolverAvailableError
-
-    required_solver = os.environ.get("PYSMT_SOLVER")
-    if required_solver is None:
-        required_solver = "None"
-    elif required_solver == "cudd":
-        # Special case for bdd
-        required_solver = "bdd"
-
-
-    for solver in ['msat', 'z3', 'cvc4', 'yices', 'bdd', 'picosat']:
-        is_installed = False
-        try:
-            Solver(name=solver)
-            is_installed = True
-        except NoSolverAvailableError:
-            is_installed = False
-        print("%s%s" % (solver.ljust(10), is_installed))
-
-        if solver == required_solver and not is_installed:
-            raise Exception("Was expecting to find %s installed" % required_solver)
-
-
-def parse_options():
-    parser = argparse.ArgumentParser(description='Install SMT Solvers')
-    parser.add_argument('--z3', dest='z3', action='store_true',
-                        default=False, help='Install Z3')
-    parser.add_argument('--msat', dest='msat', action='store_true',
-                        default=False, help='Install MathSAT')
-    parser.add_argument('--cvc4', dest='cvc4', action='store_true',
-                        default=False, help='Install CVC4')
-    parser.add_argument('--yices', dest='yices', action='store_true',
-                        default=False, help='Install Yices')
-    parser.add_argument('--cudd', dest='cudd', action='store_true',
-                        default=False, help='Install CUDD (pycudd)')
-    parser.add_argument('--picosat', dest='picosat', action='store_true',
-                        default=False, help='Install PicoSAT')
-
-    parser.add_argument('--make-j', dest='make_j', metavar='N',
-                        type=int, default=1,
-                        help='Define paralellism for make (Default: 1)')
-    parser.add_argument('--check', dest='check', action='store_true',
-                        default=False,
-                        help='Checks the installation of the solvers')
-    parser.add_argument('--confirm-agreement', dest='skip_intro',
-                        action='store_true', default=False,
-                        help='Confirm that you agree with the licenses of the\
-                        solvers and skip the interactive question')
-
-    if len(sys.argv)==1:
-        parser.print_help()
-        sys.exit(1)
-
-    options = parser.parse_args()
-    return options
-
-
-################################################################################
-# Main functions
-
-def print_welcome():
-    msg = """\
-This script allows you to install the solvers supported by pySMT.
-
-By executing this script, you confirm that you have read and agreed
-with the licenses of each solver.
-
-Notice: the installation process might require building tools
-        (e.g., make and gcc).
-"""
-    print(msg)
-    res = input("Continue? [Y]es/[N]o: ").lower()
-
-    if res != "y":
-        exit(-1)
-
-
-def main():
-    options = parse_options()
-
-    # If checking only the installation, we exit immediately
-    if options.check:
-        check_install()
-        exit(0)
-
-    if not options.skip_intro:
-        print_welcome()
-
-    # create install folder if needed
-    if not os.path.exists(BASE_DIR):
-        os.mkdir(BASE_DIR)
-
-    if options.z3:
-        install_z3(options)
-
-    if options.cvc4:
-        install_cvc4(options)
-
-    if options.msat:
-        install_msat(options)
-
-    if options.yices:
-        install_yices(options)
-
-    if options.cudd:
-        install_pycudd(options)
-
-    if options.picosat:
-        install_picosat(options)
-
-    print("\n")
-    print("*" * 80)
-    print("Add the following to your .bashrc file or to your environment:")
-    print("export PYTHONPATH=\"$PYTHONPATH:"+ ":".join(PATHS) + "\"")
-
-    with open(os.path.join(BASE_DIR, "set_paths.sh"), "a") as fout:
-        fout.write("export PYTHONPATH=\"$PYTHONPATH:"+ ":".join(PATHS) + "\"\n")
-
-=======
 import os
 import pysmt.cmd.install
->>>>>>> a1e4c159
 
 pysmt.cmd.install.update_cwd(os.path.dirname(os.path.abspath(__file__)))
 pysmt.cmd.install.main()