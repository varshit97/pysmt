language: python
dist: trusty
git:
  depth: 10

cache:
  apt: true
  directories:
  - ${HOME}/.smt_solvers/btor
  - ${HOME}/.smt_solvers/bdd
  - ${HOME}/.cache/pip
  - ${HOME}/python_bindings/all
  - ${HOME}/python_bindings/msat
  - ${HOME}/python_bindings/z3
  - ${HOME}/python_bindings/cvc4
  - ${HOME}/python_bindings/yices
  - ${HOME}/python_bindings/bdd
  - ${HOME}/python_bindings/picosat
  - ${HOME}/python_bindings/btor

addons:
  apt:
    packages:
    - python-setuptools
    - python-nose
    - python-pip
    - python-dev
    - make
    - build-essential
    - swig
    - libgmp-dev
    - autoconf
    - libtool
    - wget
    - curl
    - libboost-dev
    - python3-all-dev
    - libmpc-dev

python:
  - 3.5
  - 2.7
  - pypy


# Multiple envs will cause multiple build across multiple python versions.
# We test the following:
# 1. PySMT w/o solvers
# 2. PySMT with one solver at the time
#
env:
  matrix:
    - PYSMT_SOLVER="all"   PYSMT_GMPY="TRUE"
    - PYSMT_SOLVER="all"   PYSMT_GMPY="FALSE"
    - PYSMT_SOLVER="None"  PYSMT_GMPY="FALSE"
    - PYSMT_SOLVER="msat"  PYSMT_GMPY="FALSE"
    - PYSMT_SOLVER="z3"    PYSMT_GMPY="FALSE"
    - PYSMT_SOLVER="cvc4"  PYSMT_GMPY="FALSE"
    - PYSMT_SOLVER="yices" PYSMT_GMPY="FALSE"
    - PYSMT_SOLVER="bdd"   PYSMT_GMPY="FALSE"
    - PYSMT_SOLVER="picosat" PYSMT_GMPY="FALSE"
    - PYSMT_SOLVER="btor"  PYSMT_GMPY="FALSE"
    - PYSMT_SOLVER="msat_wrap" PYSMT_GMPY="FALSE"
    - PYSMT_SOLVER="z3_wrap"   PYSMT_GMPY="FALSE"

matrix:
  fast_finish: true

  exclude:
    - python: pypy
      env: PYSMT_SOLVER="all"   PYSMT_GMPY="TRUE"
    - python: pypy
      env: PYSMT_SOLVER="all"   PYSMT_GMPY="FALSE"
    - python: pypy
      env: PYSMT_SOLVER="None"  PYSMT_GMPY="FALSE"
    - python: pypy
      env: PYSMT_SOLVER="msat"  PYSMT_GMPY="FALSE"
    - python: pypy
      env: PYSMT_SOLVER="z3"    PYSMT_GMPY="FALSE"
    - python: pypy
      env: PYSMT_SOLVER="cvc4"  PYSMT_GMPY="FALSE"
    - python: pypy
      env: PYSMT_SOLVER="yices" PYSMT_GMPY="FALSE"
    - python: pypy
      env: PYSMT_SOLVER="bdd"   PYSMT_GMPY="FALSE"
    - python: pypy
      env: PYSMT_SOLVER="picosat" PYSMT_GMPY="FALSE"
    - python: pypy
      env: PYSMT_SOLVER="btor"  PYSMT_GMPY="FALSE"
    - python: pypy
      env: PYSMT_SOLVER="msat_wrap" PYSMT_GMPY="FALSE"
    - python: pypy
      env: PYSMT_SOLVER="z3_wrap"   PYSMT_GMPY="FALSE"

install:
<<<<<<< HEAD
  # This is for btor that fails to find the python 3 library to link
  - "export LIBRARY_PATH=${LIBRARY_PATH}:/opt/python/3.5.0/lib"
  # For some reason, Travis CI cannot find the command python3.5-config.
  # Therefore, we force the path here
  - if [ "${TRAVIS_PYTHON_VERSION}" == "3.5" ]; then export PATH=${PATH}:/opt/python/3.5.0/bin/ ; fi
  - "pip install six"
  - if [ "${PYSMT_GMPY}" == "TRUE" ]; then pip install gmpy2; fi
  - if [ "${PYSMT_SOLVER}" == "all" ] || [ "${PYSMT_SOLVER}" == "btor" ]; then pip install cython; fi
  - "export BINDINGS_FOLDER=${HOME}/python_bindings/${PYSMT_SOLVER}"
  - "mkdir -p ${BINDINGS_FOLDER}"
  - "python install.py --confirm-agreement --bindings-path ${BINDINGS_FOLDER}"
  - "eval `python install.py --env --bindings-path ${BINDINGS_FOLDER}`"
  - if [ "${PYSMT_SOLVER}" == "all" ] || [ "${PYSMT_SOLVER}" == "z3_wrap" ]; then python install.py --z3 --conf --force; cp -v $(find ~/.smt_solvers/ -name z3 -type f) pysmt/test/smtlib/bin/z3; chmod +x pysmt/test/smtlib/bin/z3; mv pysmt/test/smtlib/bin/z3.solver.sh.template pysmt/test/smtlib/bin/z3.solver.sh ; fi
  - if [ "${PYSMT_SOLVER}" == "all" ] || [ "${PYSMT_SOLVER}" == "msat_wrap" ]; then python install.py --msat --conf --force; cp -v $(find ~/.smt_solvers/ -name mathsat -type f) pysmt/test/smtlib/bin/mathsat; mv pysmt/test/smtlib/bin/mathsat.solver.sh.template pysmt/test/smtlib/bin/mathsat.solver.sh ; fi
=======
  - "./ci/travis_install.sh"
>>>>>>> 3bff874b

script:
  - "./ci/travis_script.sh"<|MERGE_RESOLUTION|>--- conflicted
+++ resolved
@@ -93,24 +93,7 @@
       env: PYSMT_SOLVER="z3_wrap"   PYSMT_GMPY="FALSE"
 
 install:
-<<<<<<< HEAD
-  # This is for btor that fails to find the python 3 library to link
-  - "export LIBRARY_PATH=${LIBRARY_PATH}:/opt/python/3.5.0/lib"
-  # For some reason, Travis CI cannot find the command python3.5-config.
-  # Therefore, we force the path here
-  - if [ "${TRAVIS_PYTHON_VERSION}" == "3.5" ]; then export PATH=${PATH}:/opt/python/3.5.0/bin/ ; fi
-  - "pip install six"
-  - if [ "${PYSMT_GMPY}" == "TRUE" ]; then pip install gmpy2; fi
-  - if [ "${PYSMT_SOLVER}" == "all" ] || [ "${PYSMT_SOLVER}" == "btor" ]; then pip install cython; fi
-  - "export BINDINGS_FOLDER=${HOME}/python_bindings/${PYSMT_SOLVER}"
-  - "mkdir -p ${BINDINGS_FOLDER}"
-  - "python install.py --confirm-agreement --bindings-path ${BINDINGS_FOLDER}"
-  - "eval `python install.py --env --bindings-path ${BINDINGS_FOLDER}`"
-  - if [ "${PYSMT_SOLVER}" == "all" ] || [ "${PYSMT_SOLVER}" == "z3_wrap" ]; then python install.py --z3 --conf --force; cp -v $(find ~/.smt_solvers/ -name z3 -type f) pysmt/test/smtlib/bin/z3; chmod +x pysmt/test/smtlib/bin/z3; mv pysmt/test/smtlib/bin/z3.solver.sh.template pysmt/test/smtlib/bin/z3.solver.sh ; fi
-  - if [ "${PYSMT_SOLVER}" == "all" ] || [ "${PYSMT_SOLVER}" == "msat_wrap" ]; then python install.py --msat --conf --force; cp -v $(find ~/.smt_solvers/ -name mathsat -type f) pysmt/test/smtlib/bin/mathsat; mv pysmt/test/smtlib/bin/mathsat.solver.sh.template pysmt/test/smtlib/bin/mathsat.solver.sh ; fi
-=======
   - "./ci/travis_install.sh"
->>>>>>> 3bff874b
 
 script:
   - "./ci/travis_script.sh"